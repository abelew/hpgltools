on:
  push:
    branches: [ master ]
  pull_request:
    branches: [ master ]

name: CI

jobs:
  build:
    runs-on: ${{ matrix.config.os }}
    name: ${{ matrix.config.os }} (${{ matrix.config.r }})
    strategy:
      fail-fast: false
      matrix:
        config:
          - {os: ubuntu-latest, r: '3.6.1'}
    env:
       AUTHOR_TESTING: 1
       AUTOMATED_TESTING: 1
       RELEASE_TESTING: 1
       R_MAX_NUM_DLLS: 256
       R_LIBS_SITE: /home/runner/R
       R_LIBS: /home/runner/R
       R_LIBS_USER: /home/runner/R
       R_REMOTES_NO_ERRORS_FROM_WARNINGS: true

    steps:
    - name: Install packages
      run: |
        sudo apt-get update
        apt-cache search curl
        sudo apt-get install libcurl4-openssl-dev libcurl4 curl libnetcdf-dev
    - uses: r-lib/actions/setup-r@master
      with:
        r-version: ${{ matrix.config.r }}
    - uses: r-lib/actions/setup-pandoc@master
    - uses: actions/checkout@v2
    - name: Set Rprofile
      run: |
        echo "options(Ncpus = 2)" > ${HOME}/.Rprofile
        echo 'r <- getOption("repos")' >> ${HOME}/.Rprofile
        echo 'r["CRAN"] <- "https://cloud.r-project.org"' >> ${HOME}/.Rprofile
        echo 'options(repos = r)' >> ${HOME}/.Rprofile
<<<<<<< HEAD
    - name: Install system dependencies
      env:
        RHUB_PLATFORM: linux-x86_64-ubuntu-gcc
      run: |
        Rscript -e "remotes::install_github('r-hub/sysreqs')"
        sysreqs=$(Rscript -e "cat(sysreqs::sysreq_commands('DESCRIPTION'))")
        sudo -s eval "$sysreqs"
    - name: Install dependencies
      run: |
        install.packages(c("remotes"))
        remotes::install_deps(dependencies=TRUE)
        remotes::install_cran("lintr")
=======
    - name: Query dependencies
      run: |
        install.packages('remotes')
        saveRDS(remotes::dev_package_deps(dependencies = TRUE), "depends.Rds", version = 2)
        shell: Rscript {0}
    - name: Cache R packages
      uses: actions/cache@v1
      with:
        path: ${{ env.R_LIBS_USER }}
        key: ${{ runner.os }}-r-${{ matrix.config.r }}-${{ hashFiles('depends.Rds') }}
        restore-keys: ${{ runner.os }}-r-${{ matrix.config.r }}-
    - name: Install system dependencies
      env:
        RHUB_PLATFORM: linux-x86_64-ubuntu-gcc
        run: |
          Rscript -e "remotes::install_github('r-hub/sysreqs')"
          sysreqs=$(Rscript -e "cat(sysreqs::sysreq_commands('DESCRIPTION'))")
          sudo -s eval "$sysreqs"
    - name: Install dependencies
      run: |
        remotes::install_deps(dependencies=TRUE)
        remotes::install_cran("rcmdcheck")
        shell: Rscript {0}
    - name: Check
      run: rcmdcheck::rcmdcheck(args="--no-manual", error_on="warning", check_dir="check")
>>>>>>> ef8570c0
      shell: Rscript {0}
    - name: Upload check results
      if: failure()
      uses: actions/upload-artifact@master
      with:
        name: ${{ runner.os }}-r${{ matrix.config.r }}-results
        path: check
    - name: Install R prerequisites
      run: make prereq
    - name: Install hpgltools prerequisites
      run: make deps
    - name: Run tests
      run: make test
    - name: Make vignettes
      run: make vt<|MERGE_RESOLUTION|>--- conflicted
+++ resolved
@@ -42,7 +42,6 @@
         echo 'r <- getOption("repos")' >> ${HOME}/.Rprofile
         echo 'r["CRAN"] <- "https://cloud.r-project.org"' >> ${HOME}/.Rprofile
         echo 'options(repos = r)' >> ${HOME}/.Rprofile
-<<<<<<< HEAD
     - name: Install system dependencies
       env:
         RHUB_PLATFORM: linux-x86_64-ubuntu-gcc
@@ -55,40 +54,6 @@
         install.packages(c("remotes"))
         remotes::install_deps(dependencies=TRUE)
         remotes::install_cran("lintr")
-=======
-    - name: Query dependencies
-      run: |
-        install.packages('remotes')
-        saveRDS(remotes::dev_package_deps(dependencies = TRUE), "depends.Rds", version = 2)
-        shell: Rscript {0}
-    - name: Cache R packages
-      uses: actions/cache@v1
-      with:
-        path: ${{ env.R_LIBS_USER }}
-        key: ${{ runner.os }}-r-${{ matrix.config.r }}-${{ hashFiles('depends.Rds') }}
-        restore-keys: ${{ runner.os }}-r-${{ matrix.config.r }}-
-    - name: Install system dependencies
-      env:
-        RHUB_PLATFORM: linux-x86_64-ubuntu-gcc
-        run: |
-          Rscript -e "remotes::install_github('r-hub/sysreqs')"
-          sysreqs=$(Rscript -e "cat(sysreqs::sysreq_commands('DESCRIPTION'))")
-          sudo -s eval "$sysreqs"
-    - name: Install dependencies
-      run: |
-        remotes::install_deps(dependencies=TRUE)
-        remotes::install_cran("rcmdcheck")
-        shell: Rscript {0}
-    - name: Check
-      run: rcmdcheck::rcmdcheck(args="--no-manual", error_on="warning", check_dir="check")
->>>>>>> ef8570c0
-      shell: Rscript {0}
-    - name: Upload check results
-      if: failure()
-      uses: actions/upload-artifact@master
-      with:
-        name: ${{ runner.os }}-r${{ matrix.config.r }}-results
-        path: check
     - name: Install R prerequisites
       run: make prereq
     - name: Install hpgltools prerequisites
