<<<<<<< HEAD

check_circos_prefix <- function(object, data_dir = "data", conf_dir = "conf",
                                karyotype_dir = "conf/karyotypes") {
  errors <- character()
=======
check_circos <- function(object) {
  ret <- c()
  base_dir <- dirname(object@data_dir)
  conf_dir <- dirname(object@cfg_file)
  data_dir <- object@data_dir

>>>>>>> 1500a2d8f18659b5410fb94ebfba18ba46ae017d
  if (!file.exists(data_dir)) {
    msg <- message(data_dir, " does not exist. Creating the data directory now.")
    created <- dir.create(data_dir, recursive = TRUE)
    if (isFALSE(created)) {
      ret <- c(ret, data_dir)
    }
  }

  if (!file.exists(conf_dir)) {
    msg <- message("The circos directory does not exist, creating: ", conf_dir)
<<<<<<< HEAD
    dir.create(conf_dir, recursive = TRUE)
    errors <- c(errors, msg)
  }

  if (!file.exists(karyotype_dir)) {
    msg <- message("The karyotype directory does not exist, creating: ", karyotype_dir)
    dir.create(karyotype_dir, recursive = TRUE)
    errors <- c(errors, msg)
  }
  ideogram_dir <- file.path(conf_dir, "ideograms")
  if (!file.exists(ideogram_dir)) {
    msg <- message("The ideogram directory does not exist, creating: ", ideogram_dir)
    dir.create(ideogram_dir, recursive = TRUE)
    errors <- c(errors, msg)
=======
    created <- dir.create(conf_dir, recursive = TRUE)
    if (isFALSE(created)) {
      ret <- c(ret, conf_dir)
    }
>>>>>>> 1500a2d8f18659b5410fb94ebfba18ba46ae017d
  }

<<<<<<< HEAD
## This causes roxygen to explode, and I am not sure why.
## Here is the error:
## Error in substituteFunctionArgs(validity, "object", functionName = sprintf("validity method for class '%s'",  :
##   trying to change the argument list of for validity method for class 'circos_prefix' with 4 arguments to have arguments (object)
## Calls: suppressPackageStartupMessages ... makeClassRepresentation -> .makeValidityMethod -> substituteFunctionArgs

##setClass("circos_prefix",
##         representation( name = "character",
##                         basedir = "character",
##                         cfg_file = "character",
##                         conf_dir = "character",
##                         data_dir = "character",
##                         annotation = "character",
##                         annot = "character",
##                         karyotype_cfg_file = "character",
##                         ideogram_cfg_file = "character",
##                         tick_cfg_file = "character",
##                         plus_df = "character",
##                         plus_cfg_file = "character",
##                         plus_data_file = "character",
##                         minus_df = "character",
##                         minus_cfg_file = "character",
##                         minus_data_file = "character"),
##         validity = check_circos_prefix)
=======
  if (length(ret) == 0) {
    ret <- TRUE
  }

  return(ret)
}

#' Create a class for circos data
setClass("circos",
         representation(
             name = "character",
             data_dir = "character",
             cfg_file = "character",
             karyotype_cfg_file = "character",
             ideogram_cfg_file = "character",
             tick_cfg_file = "character",
             plus_cfg_file = "character",
             plus_data_file = "character",
             minus_cfg_file = "character",
             minus_data_file = "character",
             annotation = "data.frame",
             annot = "data.frame",
             plus_df = "data.frame",
             minus_df = "data.frame"),
         validity = check_circos)
>>>>>>> 1500a2d8f18659b5410fb94ebfba18ba46ae017d

#' Generic method to input data to iDA
#'
#' @param object The object to run iDA on
#' @param ... Additonal arguments passed to object constructors
#' @return iDA output with clustering, gene weights, and cell weights
#' @export
setGeneric("iDA", signature = c("object"),
           function(object, ...) {
             standardGeneric("iDA")
           })

#' Set method for matrix to input data to iDA
#'
#' @param object The object to run iDA on
#' @param ... Additonal arguments passed to object constructors
#' @return iDA output with clustering, gene weights, and cell weights
#' @export
setMethod("iDA", "matrix",
          function(object, ...) {
            iDAoutput <- iDA_core(object, ...)
            return(iDAoutput)
          })<|MERGE_RESOLUTION|>--- conflicted
+++ resolved
@@ -1,16 +1,9 @@
-<<<<<<< HEAD
-
-check_circos_prefix <- function(object, data_dir = "data", conf_dir = "conf",
-                                karyotype_dir = "conf/karyotypes") {
-  errors <- character()
-=======
 check_circos <- function(object) {
   ret <- c()
   base_dir <- dirname(object@data_dir)
   conf_dir <- dirname(object@cfg_file)
   data_dir <- object@data_dir
 
->>>>>>> 1500a2d8f18659b5410fb94ebfba18ba46ae017d
   if (!file.exists(data_dir)) {
     msg <- message(data_dir, " does not exist. Creating the data directory now.")
     created <- dir.create(data_dir, recursive = TRUE)
@@ -21,55 +14,12 @@
 
   if (!file.exists(conf_dir)) {
     msg <- message("The circos directory does not exist, creating: ", conf_dir)
-<<<<<<< HEAD
-    dir.create(conf_dir, recursive = TRUE)
-    errors <- c(errors, msg)
-  }
-
-  if (!file.exists(karyotype_dir)) {
-    msg <- message("The karyotype directory does not exist, creating: ", karyotype_dir)
-    dir.create(karyotype_dir, recursive = TRUE)
-    errors <- c(errors, msg)
-  }
-  ideogram_dir <- file.path(conf_dir, "ideograms")
-  if (!file.exists(ideogram_dir)) {
-    msg <- message("The ideogram directory does not exist, creating: ", ideogram_dir)
-    dir.create(ideogram_dir, recursive = TRUE)
-    errors <- c(errors, msg)
-=======
     created <- dir.create(conf_dir, recursive = TRUE)
     if (isFALSE(created)) {
       ret <- c(ret, conf_dir)
     }
->>>>>>> 1500a2d8f18659b5410fb94ebfba18ba46ae017d
   }
 
-<<<<<<< HEAD
-## This causes roxygen to explode, and I am not sure why.
-## Here is the error:
-## Error in substituteFunctionArgs(validity, "object", functionName = sprintf("validity method for class '%s'",  :
-##   trying to change the argument list of for validity method for class 'circos_prefix' with 4 arguments to have arguments (object)
-## Calls: suppressPackageStartupMessages ... makeClassRepresentation -> .makeValidityMethod -> substituteFunctionArgs
-
-##setClass("circos_prefix",
-##         representation( name = "character",
-##                         basedir = "character",
-##                         cfg_file = "character",
-##                         conf_dir = "character",
-##                         data_dir = "character",
-##                         annotation = "character",
-##                         annot = "character",
-##                         karyotype_cfg_file = "character",
-##                         ideogram_cfg_file = "character",
-##                         tick_cfg_file = "character",
-##                         plus_df = "character",
-##                         plus_cfg_file = "character",
-##                         plus_data_file = "character",
-##                         minus_df = "character",
-##                         minus_cfg_file = "character",
-##                         minus_data_file = "character"),
-##         validity = check_circos_prefix)
-=======
   if (length(ret) == 0) {
     ret <- TRUE
   }
@@ -95,7 +45,6 @@
              plus_df = "data.frame",
              minus_df = "data.frame"),
          validity = check_circos)
->>>>>>> 1500a2d8f18659b5410fb94ebfba18ba46ae017d
 
 #' Generic method to input data to iDA
 #'
