--- conflicted
+++ resolved
@@ -36,11 +36,7 @@
         lib.size = colSums(counts)
     }
     transposed_adjust = t(counts + 0.5)
-<<<<<<< HEAD
-    cpm = (transpose_adjust / (lib.size + 1)) * 1e+06
-=======
     cpm = (transposed_adjust / (lib.size + 1)) * 1e+06
->>>>>>> 37f3dade
     l2cpm = t(log2(cpm))
     return(l2cpm)
 }
