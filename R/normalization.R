--- conflicted
+++ resolved
@@ -98,11 +98,7 @@
 
     if (verbose) {
         print(sprintf("Removing %d low-count genes (%d remaining).",
-<<<<<<< HEAD
-                      nrow(counts) - num_before, nrow(counts)))
-=======
                       num_before - nrow(counts), nrow(counts)))
->>>>>>> fb3c82fc
     }
 
     return(counts)
