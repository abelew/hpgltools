--- conflicted
+++ resolved
@@ -139,7 +139,6 @@
     sankey <- plot_meta_sankey(meta, factors = factors)
   }
 
-<<<<<<< HEAD
   if (!is.null(filter) && class(filter)[1] != "function") {
     mesg("This will pre-filter the input data using normalize's: ",
          filter, " argument.")
@@ -160,23 +159,6 @@
       name <- glue("{estimate_type}_SV{sv}")
       if (is.null(pData(input)[[name]])) {
         pData(input)[[name]] <- model_svs[, sv]
-=======
-  if (class(model_batch)[1] == "character") {
-    model_params <- try(all_adjusters(input, estimate_type = model_type, surrogates = surrogates))
-    if ("try-error" %in% class(model_params)) {
-      message("Unable to estimate surrogate variables via: ", model_type, ".")
-    } else {
-      model_sv <- model_params[["model_adjust"]]
-      ## Remove the following line once we separate model_batch and model_sv
-      model_batch <- model_sv
-      null_model <- model_params[["null_model"]]
-      ## Add the SVs to the expressionset.
-      for (sv in seq_len(ncol(model_sv))) {
-        name <- glue("{model_type}_SV{sv}")
-        if (is.null(pData(input)[[name]])) {
-          pData(input)[[name]] <- model_sv[, sv]
-        }
->>>>>>> 4664b0b9
       }
     }
   }
