--- conflicted
+++ resolved
@@ -86,11 +86,8 @@
         do_david = do_david, do_kegg = do_kegg, padj_type = padj_type,
         do_reactome = do_reactome, excel = chosen_up_xlsx,
         ...)
-<<<<<<< HEAD
-=======
       orgdb_from <- ret[[retname_up]][["orgdb_from"]]
       orgdb_to <- ret[[retname_up]][["orgdb_to"]]
->>>>>>> 3f164c7c
     } else {
       ret[[retname_up]] <- NULL
     }
@@ -107,11 +104,8 @@
         do_david = do_david, do_kegg = do_kegg, padj_type = padj_type,
         do_reactome = do_reactome, excel = chosen_down_xlsx,
         ...)
-<<<<<<< HEAD
-=======
       orgdb_from <- ret[[retname_down]][["orgdb_from"]]
       orgdb_to <- ret[[retname_down]][["orgdb_to"]]
->>>>>>> 3f164c7c
       #ret[[retname_down]] <- sm(simple_clusterprofiler(down, first_col = fc_col))
     } else {
       ret[[retname_down]] <- NULL
@@ -366,11 +360,7 @@
   mesg("Found ", nrow(group_go[["MF"]]),
        " MF, ", nrow(group_go[["BP"]]),
        " BP, and ", nrow(group_go[["CC"]]), " CC hits.")
-<<<<<<< HEAD
-  mesg("Calculating overrepresented GO groups.")
-=======
   mesg("Calculating enriched GO groups.")
->>>>>>> 3f164c7c
   ego_all_mf <- clusterProfiler::enrichGO(gene = sig_gene_list, universe = universe_to,
                                           OrgDb = org, ont = "MF", keyType = orgdb_to,
                                           minGSSize = min_groupsize, pAdjustMethod = padj_type,
@@ -407,11 +397,7 @@
     "CC_sig" = as.data.frame(ego_sig_cc, stringsAsFactors = FALSE))
   mesg("Found ", nrow(enrich_go[["MF_sig"]]),
        " MF, ", nrow(enrich_go[["BP_sig"]]),
-<<<<<<< HEAD
-       " BP, and ", nrow(enrich_go[["CC_sig"]]), " CC overrepresented hits.")
-=======
        " BP, and ", nrow(enrich_go[["CC_sig"]]), " CC enriched hits.")
->>>>>>> 3f164c7c
   ## Set up to do GSEA
   gse_go <- list()
   de_table_merged <- NULL
@@ -655,11 +641,8 @@
     "group_go" = group_go,
     "gse_go" = gse_go,
     "kegg_data" = kegg_data,
-<<<<<<< HEAD
-=======
     "orgdb_from" = orgdb_from,
     "orgdb_to" = orgdb_to,
->>>>>>> 3f164c7c
     "reactome_data" = reactome_data,
     "dose_data" = dose_data,
     "mesh_data" = mesh_data,
