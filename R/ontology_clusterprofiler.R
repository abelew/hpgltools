--- conflicted
+++ resolved
@@ -13,10 +13,6 @@
 #' @param ... Arguments to pass to simple_clusterprofiler().
 #' @export
 all_cprofiler <- function(sig, tables, according_to = "deseq", together = FALSE,
-<<<<<<< HEAD
-                          plot_type = "all", excel = "all_cp.xlsx",
-                          orgdb_from = NULL, orgdb_to = NULL, ...) {
-=======
                           orgdb = "org.Hs.eg.db", orgdb_from = NULL, orgdb_to = "ENTREZID",
                           go_level = 3, pcutoff = 0.05, qcutoff = 0.2, fc_column = "logFC",
                           second_fc_column = "deseq_logfc", internal = FALSE, updown = "up",
@@ -25,7 +21,6 @@
                           do_kegg = TRUE, padj_type = "BH", plot_type = "all",
                           do_reactome = TRUE,
                           excel = "excel/all_cp.xlsx", ...) {
->>>>>>> 2aa3d2b1
   ret <- list()
   input_up <- list()
   input_down <- list()
@@ -81,15 +76,6 @@
     }
     if (up_elements > 0) {
       chosen_up_xlsx <- file.path(xlsx_dir, glue("{xlsx_base}_{retname_up}.xlsx"))
-<<<<<<< HEAD
-      ret[[retname_up]] <- simple_clusterprofiler(up, table,
-                                                  excel = chosen_up_xlsx,
-                                                  orgdb_from = orgdb_from,
-                                                  orgdb_to = orgdb_to,
-                                                  ...)
-      orgdb_from <- ret[[retname_up]][["orgdb_from"]]
-      orgdb_to <- ret[[retname_up]][["orgdb_to"]]
-=======
       ret[[retname_up]] <- simple_clusterprofiler(
         up, table,
         orgdb = orgdb, orgdb_from = orgdb_from, orgdb_to = orgdb_to, go_level = go_level,
@@ -100,22 +86,14 @@
         do_david = do_david, do_kegg = do_kegg, padj_type = padj_type,
         do_reactome = do_reactome, excel = chosen_up_xlsx,
         ...)
->>>>>>> 2aa3d2b1
+      orgdb_from <- ret[[retname_up]][["orgdb_from"]]
+      orgdb_to <- ret[[retname_up]][["orgdb_to"]]
     } else {
       ret[[retname_up]] <- NULL
     }
     if (down_elements > 0) {
       slept <- Sys.sleep(10)
       chosen_down_xlsx <- file.path(xlsx_dir, glue("{xlsx_base}_{retname_down}.xlsx"))
-<<<<<<< HEAD
-      ret[[retname_down]] <- simple_clusterprofiler(down, table,
-                                                    excel = chosen_down_xlsx,
-                                                    orgdb_from = orgdb_from,
-                                                    orgdb_to = orgdb_to,
-                                                    ...)
-      orgdb_from <- ret[[retname_down]][["orgdb_from"]]
-      orgdb_to <- ret[[retname_down]][["orgdb_to"]]
-=======
       ret[[retname_down]] <- simple_clusterprofiler(
         down, table,
         orgdb = orgdb, orgdb_from = orgdb_from, orgdb_to = orgdb_to, go_level = go_level,
@@ -126,7 +104,8 @@
         do_david = do_david, do_kegg = do_kegg, padj_type = padj_type,
         do_reactome = do_reactome, excel = chosen_down_xlsx,
         ...)
->>>>>>> 2aa3d2b1
+      orgdb_from <- ret[[retname_down]][["orgdb_from"]]
+      orgdb_to <- ret[[retname_down]][["orgdb_to"]]
       #ret[[retname_down]] <- sm(simple_clusterprofiler(down, first_col = fc_col))
     } else {
       ret[[retname_down]] <- NULL
@@ -662,16 +641,13 @@
     "group_go" = group_go,
     "gse_go" = gse_go,
     "kegg_data" = kegg_data,
-<<<<<<< HEAD
     "orgdb_from" = orgdb_from,
     "orgdb_to" = orgdb_to,
-=======
     "reactome_data" = reactome_data,
     "dose_data" = dose_data,
     "mesh_data" = mesh_data,
     "msigdb_data" = msigdb_data,
     "david_data" = david_data,
->>>>>>> 2aa3d2b1
     "plots" = plotlist,
     "pvalue_plots" = plotlist,
     "sig_mappings" = sig_genes_namedf)
