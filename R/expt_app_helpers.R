--- conflicted
+++ resolved
@@ -1,9 +1,6 @@
 get_annots <- function(annots = "TMRC2", orgdb = "org.Lpanamensis.MHOMCOL81L13.v46.eg.db") {
   loaded <- do.call("library", list(orgdb))
-<<<<<<< HEAD
-=======
   annotations <- NULL
->>>>>>> 1500a2d8
   if (annots == "TMRC2") {
     pan_db <- get0(orgdb)
     all_fields <- AnnotationDbi::columns(pan_db)
@@ -19,49 +16,20 @@
     colnames(lp_lengths)  <- c("ID", "length")
     all_lp_annot[["annot_gene_product"]] <- tolower(all_lp_annot[["annot_gene_product"]])
     orthos <- sm(EuPathDB::extract_eupath_orthologs(db = pan_db))
-<<<<<<< HEAD
-
-    hisat_annot <- all_lp_annot
-    return(hisat_annot)
-=======
     annotations <- all_lp_annot
->>>>>>> 1500a2d8
   } else if (annots == "TMRC3") {
     hs_annot <- sm(load_biomart_annotations(year="2020"))
     hs_annot <- hs_annot[["annotation"]]
     hs_annot[["transcript"]] <- paste0(rownames(hs_annot), ".", hs_annot[["version"]])
     rownames(hs_annot) <- make.names(hs_annot[["ensembl_gene_id"]], unique=TRUE)
     tx_gene_map <- hs_annot[, c("transcript", "ensembl_gene_id")]
-<<<<<<< HEAD
-    return(hs_annot)
-  }
-=======
     annotations <- hs_annot
   }
   return(annotations)
->>>>>>> 1500a2d8
+
 }
 
 get_data <- function(data = "TMRC2") {
-<<<<<<< HEAD
-  if (data == "TMRC2") {
-    load("/mnt/cbcb/fs00_reesyxan/cbcb-lab/nelsayed/scratch/atb/rnaseq/lpanamensis_tmrc_2019/rda/expt.rda")
-    lp_expt <- expt %>%
-      set_expt_conditions(fact = "zymodemecategorical") %>%
-      subset_expt(nonzero = 8550) %>%
-      subset_expt(coverage = 5000000) %>%
-      semantic_expt_filter(semantic = c("amastin", "gp63", "leishmanolysin"),
-                           semantic_column = "annot_gene_product")
-
-    return(lp_expt)
-  } else if (data == "TMRC3") {
-    load("/mnt/cbcb/fs00_reesyxan/cbcb-lab/nelsayed/scratch/atb/rnaseq/lpanamensis_tmrc_2019/rda/hs_expt_all-v202110.rda")
-    hs_expt <- expt %>%
-      exclude_genes_expt(column="gene_biotype", method="keep",
-                         patterns="protein_coding", meta_column="ncrna_lost")
-
-    return(hs_expt)
-=======
   expt <- NULL
   if (data == "TMRC2") {
     if (file.exists("/mnt/cbcb/fs00_reesyxan/cbcb-lab/nelsayed/scratch/atb/rnaseq/lpanamensis_tmrc_2019/rda/expt.rda")) {
@@ -81,15 +49,10 @@
         exclude_genes_expt(column="gene_biotype", method="keep",
                            patterns="protein_coding", meta_column="ncrna_lost")
     }
->>>>>>> 1500a2d8
   }
   return(expt)
 }
 
-<<<<<<< HEAD
-
-=======
->>>>>>> 1500a2d8
 substrRight <- function(x, n) {
   substr(x, nchar(x) - n + 1, nchar(x))
 }