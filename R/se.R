--- conflicted
+++ resolved
@@ -37,19 +37,13 @@
 #' @export
 create_se <- function(metadata = NULL, gene_info = NULL, count_dataframe = NULL,
                       sanitize_rownames = FALSE, sample_colors = NULL, title = NULL,
-<<<<<<< HEAD
-                      notes = NULL, include_type = "all",
+                      notes = NULL, include_type = "all", count_source = "htseq",
                       countdir = NULL, include_gff = NULL, file_column = "file",
                       file_type = NULL, id_column = NULL, handle_na = "drop",
                       researcher = "elsayed", study_name = NULL, feature_type = "gene",
-                      ignore_tx_version = TRUE,
-=======
-                      notes = NULL, include_type = "all", count_source = "htseq",
-                      countdir = NULL, include_gff = NULL, file_column = "file", id_column = NULL,
-                      researcher = "elsayed", study_name = NULL, file_type = NULL,
->>>>>>> aa9c3fa5
-                      savefile = NULL, low_files = FALSE, annotation = "org.Hs.eg.db",
-                      palette = "Dark2", round = FALSE, tx_gene_map = NULL,
+                      ignore_tx_version = TRUE, savefile = NULL, low_files = FALSE,
+                      annotation = "org.Hs.eg.db", palette = "Dark2", round = FALSE,
+                      tx_gene_map = NULL,
                       ...) {
   arglist <- list(...)  ## pass stuff like sep=, header=, etc here
   if (is.null(metadata)) {
