#' Pull metadata from a table (xlsx/xls/csv/whatever)
#'
#' I find that when I acquire metadata from a paper or collaborator, annoyingly
#' often there are many special characters or other shenanigans in the column
#' names.  This function performs some simple sanitizations.  In addition, if I
#' give it a filename it calls my generic 'read_metadata()' function before
#' sanitizing.
#'
#' @param metadata file or df of metadata
#' @param id_column Column in the metadat containing the sample names.
#' @param ... Arguments to pass to the child functions (read_csv etc).
#' @return Metadata dataframe hopefully cleaned up to not be obnoxious.
#' @examples
#'  \dontrun{
#'   sanitized <- extract_metadata("some_random_supplemental.xls")
#'   saniclean <- extract_metadata(some_goofy_df)
#' }
#' @export
extract_metadata <- function(metadata, id_column = "sampleid", ...) {
  arglist <- list(...)
  ## FIXME: Now that this has been yanked into its own function,
  ## Make sure it sets good, standard rownames.
  file <- NULL

  meta_dataframe <- NULL
  meta_file <- NULL
  if ("character" %in% class(metadata)) {
    ## This is a filename containing the metadata
    meta_file <- metadata
  } else if ("data.frame" %in% class(metadata)) {
    ## A data frame of metadata was passed.
    meta_dataframe <- metadata
  } else {
    stop("This requires either a file or meta data.frame.")
  }

  ## The two primary inputs for metadata are a csv/xlsx file or a dataframe, check for them here.
  if (is.null(meta_dataframe) & is.null(meta_file)) {
    stop("This requires either a csv file or dataframe of metadata describing the samples.")
  } else if (is.null(meta_file)) {
    ## punctuation is the devil
    sample_definitions <- meta_dataframe
  }  else {
    sample_definitions <- read_metadata(meta_file,
                                        ...)
    ## sample_definitions <- read_metadata(meta_file)
  }

  colnames(sample_definitions) <- gsub(pattern = "[[:punct:]]",
                                       replacement = "",
                                       x = colnames(sample_definitions))
  id_column <- tolower(id_column)
  id_column <- gsub(pattern = "[[:punct:]]",
                    replacement = "",
                    x = id_column)

  ## Get appropriate row and column names.
  current_rownames <- rownames(sample_definitions)
  bad_rownames <- as.character(1:nrow(sample_definitions))
  ## Try to ensure that we have a useful ID column by:
  ## 1. Look for data in the id_column column.
  ##  a.  If it is null, look at the rownames
  ##    i.  If they are 1...n, arbitrarily grab the first column.
  ##    ii. If not, use the rownames.
  if (is.null(sample_definitions[[id_column]])) {
    if (identical(current_rownames, bad_rownames)) {
      id_column <- colnames(sample_definitions)[1]
    } else {
      sample_definitions[[id_column]] <- rownames(sample_definitions)
    }
  }

  ## Drop empty rows in the sample sheet
  empty_samples <- which(sample_definitions[, id_column] == "" |
                         grepl(x = sample_definitions[, id_column], pattern = "^undef") |
                         is.na(sample_definitions[, id_column]) |
                         grepl(pattern = "^#", x = sample_definitions[, id_column]))
  if (length(empty_samples) > 0) {
    message("Dropped ", length(empty_samples),
            " rows from the sample metadata because they were blank.")
    sample_definitions <- sample_definitions[-empty_samples, ]
  }

  ## Drop duplicated elements.
  num_duplicated <- sum(duplicated(sample_definitions[[id_column]]))
  if (num_duplicated > 0) {
    message("There are ", num_duplicated,
            " duplicate rows in the sample ID column.")
    sample_definitions[[id_column]] <- make.names(sample_definitions[[id_column]],
                                                  unique = TRUE)
  }

  ## Now we should have consistent sample IDs, set the rownames.
  rownames(sample_definitions) <- sample_definitions[[id_column]]
  ## Check that condition and batch have been filled in.
  sample_columns <- colnames(sample_definitions)

  ## The various proteomics data I am looking at annoyingly starts with a number
  ## So make.names() prefixes it with X which is ok as far as it goes, but
  ## since it is a 's'amplename, I prefer an 's'.
  rownames(sample_definitions) <- gsub(pattern = "^X([[:digit:]])",
                                       replacement = "s\\1",
                                       x = rownames(sample_definitions))

  sample_columns_to_remove <- NULL
  for (col in 1:length(colnames(sample_definitions))) {
    sum_na <- sum(is.na(sample_definitions[[col]]))
    sum_null <- sum(is.null(sample_definitions[[col]]))
    sum_empty <- sum_na + sum_null
    if (sum_empty ==  nrow(sample_definitions)) {
      ## This column is empty.
      sample_columns_to_remove <- append(sample_columns_to_remove, col)
    }
  }
  if (length(sample_columns_to_remove) > 0) {
    sample_definitions <- sample_definitions[-sample_columns_to_remove]
  }

  ## Now check for columns named condition and batch
  found_condition <- "condition" %in% sample_columns
  if (!isTRUE(found_condition)) {
    message("Did not find the condition column in the sample sheet.")
    message("Filling it in as undefined.")
    sample_definitions[["condition"]] <- "undefined"
  } else {
    ## Make sure there are no NAs in this column.
    na_idx <- is.na(sample_definitions[["condition"]])
    sample_definitions[na_idx, "condition"] <- "undefined"
  }
  found_batch <- "batch" %in% sample_columns
  if (!isTRUE(found_batch)) {
    message("Did not find the batch column in the sample sheet.")
    message("Filling it in as undefined.")
    sample_definitions[["batch"]] <- "undefined"
  } else {
    ## Make sure there are no NAs in this column.
    na_idx <- is.na(sample_definitions[["batch"]])
    sample_definitions[na_idx, "batch"] <- "undefined"
  }

  ## Double-check that there is a usable condition column
  ## This is also an instance of simplifying subsetting, identical to
  ## sample_definitions[["condition"]] I don't think I care one way or the other which I use in
  ## this case, just so long as I am consistent -- I think because I have trouble remembering the
  ## difference between the concept of 'row' and 'column' I should probably use the [, column] or
  ## [row, ] method to reinforce my weak neurons.
  if (is.null(sample_definitions[["condition"]])) {
    ## type and stage are commonly used, and before I was consistent about always having
    ## condition, they were a proxy for it.
    sample_definitions[["condition"]] <- tolower(paste(sample_definitions[["type"]],
                                                       sample_definitions[["stage"]], sep = "_"))
  }
  ## Extract out the condition names as a factor
  condition_names <- unique(sample_definitions[["condition"]])
  if (is.null(condition_names)) {
    warning("There is no 'condition' field in the definitions, this will make many
analyses more difficult/impossible.")
  }
  ## Condition and Batch are not allowed to be numeric, so if they are just numbers,
  ## prefix them with 'c' and 'b' respectively.
  pre_condition <- unique(sample_definitions[["condition"]])
  pre_batch <- unique(sample_definitions[["batch"]])
  sample_definitions[["condition"]] <- gsub(pattern = "^(\\d+)$", replacement = "c\\1",
                                            x = sample_definitions[["condition"]])
  sample_definitions[["batch"]] <- gsub(pattern = "^(\\d+)$", replacement = "b\\1",
                                        x = sample_definitions[["batch"]])
  sample_definitions[["condition"]] <- factor(sample_definitions[["condition"]],
                                              levels = unique(sample_definitions[["condition"]]),
                                              labels = pre_condition)
  sample_definitions[["batch"]] <- factor(sample_definitions[["batch"]],
                                          levels = unique(sample_definitions[["batch"]]),
                                          labels = pre_batch)
  return(sample_definitions)
}

#' Gather metadata for trimomatic.
#'
#' Simplify the specification for extracting trimomatic data.
#'
#' @param metadata Starting metadata
#' @param file_spec Filename containing the information of interest.
#' @param columns Arbitrarily set the column names
#' @param new_metadata Filename for the new metadata.
#' @param ... extra stuff for glue.
gather_trimomatic_metadata <- function(metadata,
                                       file_spec = "preprocessing/{meta[['sampleid']]}/outputs/*-trimomatic.out",
                                       columns = NULL, new_metadata = NULL, ...) {
  specification <- list(
      "trimomatic_input" = list(
          "file" = file_spec),
      "trimomatic_output" = list(
          "file" = file_spec),
      "trimomatic_ratio" = list(
          "column" = "trimomatic_percent"))
  if (!is.null(columns)) {
    for (d in 1:length(columns)) {
      element_name <- names(columns)[d]
      element_value <- columns[[element_name]]
      specification[[element_name]][["column"]] <- element_value
    }
  }
  result <- gather_preprocessing_metadata(starting_metadata = metadata,
                                          specification = specification,
                                          new_metadata = new_metadata, ...)
  return(result)
}

#' Automagically fill in a sample sheet with the results of the
#' various preprocessing tools.
#'
#' I am hoping to fill this little function out with a bunch of useful
#' file specifications and regular expressions.  If I do a good job,
#' then it should become trivial to fill in a sample sheet with lots
#' of fun useful numbers in preparations for creating a nice table
#' S1.  I am thinking to split this up into sections for
#' trimming/mapping/etc.  But for the moment I just want to add some
#' specifications/regexes and see if it proves itself robust.  If
#' Theresa reads this, I think this is another good candidate for a
#' true OO implmentation.  E.g. make a base-class for the metadata and
#' use S4 multi-dispatch to pick up different log files.  I wrote the
#' downstream functions with this in mind already, but I am too
#' stupid/lazy to do the full implementation until I am confident that
#' these functions/ideas actually have merit.
#'
#' @param starting_metadata Already existing sample sheet.
#' @param specification List containing one element for each new
#'  column to append to the sample sheet.  Each element in turn is a
#'  list containing column names and/or input filenames (and
#' presumably other stuff as I think of it).
#' @param new_metadata Filename to which to write the new metadata
#' @param verbose Currently just used to debug the regexes.
#' @param ... This is one of the few instances where I used
#' ... intelligently.  Pass extra variables to the file specification
#' and glue will pick them up (note the {species} entries in the
#' example specifications.
#' @return For the moment it just returns the modified metadata, I
#'  suspect there is something more useful it should do.
#' @export
gather_preprocessing_metadata <- function(starting_metadata, specification = NULL,
                                          new_metadata = NULL, verbose = FALSE, ...) {
  ## I want to create a set of specifications for different tasks:
  ## tnseq/rnaseq/assembly/phage/phylogenetics/etc.
  ## For the moment, the following is specific for phage assembly.
  if (is.null(specification)) {
    specification <- list(
        ## First task performed is pretty much always trimming
        "input_r1" = list(
            "file" = "preprocessing/{meta[['sampleid']]}/scripts/*trim_*.sh"),
        "input_r2" = list(
            "file" = "preprocessing/{meta[['sampleid']]}/scripts/*trim_*.sh"),
        "trimomatic_input" = list(
            "file" = "preprocessing/{meta[['sampleid']]}/outputs/*trimomatic/*-trimomatic.out"),
        "trimomatic_output" = list(
            "file" = "preprocessing/{meta[['sampleid']]}/outputs/*trimomatic/*-trimomatic.out"),
        "trimomatic_ratio" = list(
            "column" = "trimomatic_percent"),
        ## Second task is likely error correction
        ##"racer_changed" = list(
        ##    "file" = "preprocessing/{meta[['sampleid']]}/outputs/*racer/racer.out"),
        "host_filter_species" = list(
            "file" = "preprocessing/{meta[['sampleid']]}/host_species.txt"),
        ## After those, things can get pretty arbitrary...
        "hisat_single_concordant" = list(
            "file" = "preprocessing/{meta[['sampleid']]}/outputs/*hisat2_*/hisat2_*.err"),
        "hisat_multi_concordant" = list(
            "file" = "preprocessing/{meta[['sampleid']]}/outputs/*hisat2_*/hisat2_*.err"),
        "hisat_single_all" = list(
            "file" = "preprocessing/{meta[['sampleid']]}/outputs/*hisat2_*/hisat2_*.err"),
        "hisat_multi_all" = list(
            "file" = "preprocessing/{meta[['sampleid']]}/outputs/*hisat2_*/hisat2_*.err"),
        "hisat_singlecon_ratio" = list(
            "column" = "hisat_single_concordant_percent"),
        "hisat_singleall_ratio" = list(
            "column" = "hisat_single_all_percent"),
        "kraken_viral_classified" = list(
            "file" = "preprocessing/{meta[['sampleid']]}/outputs/*kraken_viral*/kraken_out.txt"),
        "kraken_viral_unclassified" = list(
            "file" = "preprocessing/{meta[['sampleid']]}/outputs/*kraken_viral*/kraken_out.txt"),
        "kraken_first_viral_species" = list(
            "file" = "preprocessing/{meta[['sampleid']]}/outputs/*kraken_viral*/kraken_report.txt"),
        "kraken_first_viral_species_reads" = list(
            "file" = "preprocessing/{meta[['sampleid']]}/outputs/*kraken_viral*/kraken_report.txt"),
        "kraken_standard_classified" = list(
            "file" = "preprocessing/{meta[['sampleid']]}/outputs/*kraken_standard*/kraken_out.txt"),
        "kraken_standard_unclassified" = list(
            "file" = "preprocessing/{meta[['sampleid']]}/outputs/*kraken_standard*/kraken_out.txt"),
        "kraken_first_standard_species" = list(
            "file" = "preprocessing/{meta[['sampleid']]}/outputs/*kraken_standard*/kraken_report.txt"),
        "kraken_first_standard_species_reads" = list(
            "file" = "preprocessing/{meta[['sampleid']]}/outputs/*kraken_standard*/kraken_report.txt"),
        "salmon_mapped" = list(
            "file" = "preprocessing/{meta[['sampleid']]}/outputs/*salmon_*/salmon.err"),
        "shovill_contigs" = list(
            "file" = "preprocessing/{meta[['sampleid']]}/outputs/*shovill_*/shovill.log"),
        "shovill_length" = list(
            "file" = "preprocessing/{meta[['sampleid']]}/outputs/*shovill_*/shovill.log"),
        "shovill_estlength" = list(
            "file" = "preprocessing/{meta[['sampleid']]}/outputs/*shovill_*/shovill.log"),
        "shovill_minlength" = list(
            "file" = "preprocessing/{meta[['sampleid']]}/outputs/*shovill_*/shovill.log"),
        "unicycler_lengths" = list(
            "file" = "preprocessing/{meta[['sampleid']]}/outputs/*unicycler/*final_assembly.fasta"),
        "unicycler_relative_coverage" = list(
            "file" = "preprocessing/{meta[['sampleid']]}/outputs/*unicycler/*final_assembly.fasta"),
        "filtered_relative_coverage" = list(
            "file" = "preprocessing/{meta[['sampleid']]}/outputs/*filter_depth/final_assembly.fasta"),
        "phastaf_num_hits" = list(
            "file" = "preprocessing/{meta[['sampleid']]}/outputs/*phastaf_*/phage.bed"),
        "phageterm_dtr_length" = list(
            "file" = "preprocessing/{meta[['sampleid']]}/outputs/*phageterm_*/direct-terminal-repeats.fasta"),
        "prodigal_positive_strand" = list(
            "file" = "preprocessing/{meta[['sampleid']]}/outputs/*prodigal_*/predicted_cds.gff"),
        "prodigal_negative_strand" = list(
            "file" = "preprocessing/{meta[['sampleid']]}/outputs/*prodigal_*/predicted_cds.gff"),
        "interpro_signalp_hits" = list(
            "file" = "preprocessing/{meta[['sampleid']]}/outputs/*interproscan_*/{meta[['sampleid']]}.faa.tsv"),
        "interpro_phobius_hits" = list(
            "file" = "preprocessing/{meta[['sampleid']]}/outputs/*interproscan_*/{meta[['sampleid']]}.faa.tsv"),
        "interpro_pfam_hits" = list(
            "file" = "preprocessing/{meta[['sampleid']]}/outputs/*interproscan_*/{meta[['sampleid']]}.faa.tsv"),
        "interpro_tmhmm_hits" = list(
            "file" = "preprocessing/{meta[['sampleid']]}/outputs/*interproscan_*/{meta[['sampleid']]}.faa.tsv"),
        "interpro_cdd_hits" = list(
            "file" = "preprocessing/{meta[['sampleid']]}/outputs/*interproscan_*/{meta[['sampleid']]}.faa.tsv"),
        "interpro_smart_hits" = list(
            "file" = "preprocessing/{meta[['sampleid']]}/outputs/*interproscan_*/{meta[['sampleid']]}.faa.tsv"),
        "interpro_gene3d_hits" = list(
            "file" = "preprocessing/{meta[['sampleid']]}/outputs/*interproscan_*/{meta[['sampleid']]}.faa.tsv"),
        "interpro_superfamily_hits" = list(
            "file" = "preprocessing/{meta[['sampleid']]}/outputs/*interproscan_*/{meta[['sampleid']]}.faa.tsv"),
        "tRNA_hits" = list(
            "file" = "preprocessing/{meta[['sampleid']]}/outputs/*prokka_*/{meta[['sampleid']]}.log"),
        "ictv_taxonomy" = list(
            "file" = "preprocessing/{meta[['sampleid']]}/outputs/*classify_*/*_filtered.tsv"),
        "ictv_accession" = list(
            "file" = "preprocessing/{meta[['sampleid']]}/outputs/*classify_*/*_filtered.tsv"),
        "ictv_family" = list(
            "file" = "preprocessing/{meta[['sampleid']]}/outputs/*classify_*/*_filtered.tsv"),
        "ictv_genus" = list(
            "file" = "preprocessing/{meta[['sampleid']]}/outputs/*classify_*/*_filtered.tsv"),
        "notes" = list(
<<<<<<< HEAD
            "file" = "preprocessing/{meta[['sampleid']]}/notes.txt")        
    )
=======
            file = "preprocessing/{meta[['sampleid']]}/notes.txt")
        )
>>>>>>> 1da1e1b6
  }
  if (is.null(new_metadata)) {
    new_metadata <- gsub(x = starting_metadata, pattern = "\\.xlsx$",
                         replacement = "_modified.xlsx")
  }

  meta <- extract_metadata(starting_metadata)
  for (entry in 1:length(specification)) {
    entry_type <- names(specification[entry])
    message("Starting ", entry_type, ".")
    new_column <- entry_type
    if (!is.null(specification[[entry_type]][["column"]])) {
      new_column <- specification[[entry_type]][["column"]]
    }
    if (new_column %in% colnames(meta)) {
      warning("Column: ", new_column, " already exists, replacing it.")
    }
    input_file_spec <- specification[[entry_type]][["file"]]
    new_entries <- dispatch_metadata_extract(meta, entry_type,
                                             input_file_spec,
                                             specification,
                                             verbose = verbose,
                                             ...)
    if (is.null(new_entries)) {
      message("Not including new entries for: ", new_column, ".")
    } else {
      meta[[new_column]] <- new_entries
    }
  }

  ## Drop useless columns
  meta[["condition"]] <- NULL
  meta[["batch"]] <- NULL
  meta[["sampleid"]] <- NULL

  message("Writing new metadata to: ", new_metadata)
  written <- write_xlsx(data = meta, excel = new_metadata)
  return(new_metadata)
}

#' This is basically just a switch and set of regexes for finding the
#' numbers of interest in the various log files.
#'
#' When I initially wrote this, it made sense to me to have it
#' separate from the top-level function.  I am not sure that is true
#' now, having slept on it.
#'
#' @param meta Starting metadata
#' @param entry_type String which defines the type of log entry to
#'  hunt down.  If the specification does not include a column, this
#'  will be used as the column name to write to the metadata.
#' @param input_file_spec Glue specification defining the log file for
#'  each sample to hunt down.
#' @param specification This is the reason I am thinking having this
#'  as a separate function might be stupid.  I added it to make it
#'  easier to calculate ratios of column_x/column_y; but it is a
#'  def-facto argument to either get rid of input_file_spec as an arg
#'  or to just get rid of this function.
#' @param verbose used for testing regexes.
#' @param ... passed to glue to add more variables to the file spec.
#' @return Vector of entries which will be used to populate the new
#'  column in the metadata.
dispatch_metadata_extract <- function(meta, entry_type, input_file_spec,
                                      specification, verbose = FALSE, ...) {
  switchret <- switch(
      entry_type,
      "hisat_single_concordant" = {
        search <-"^\\s+\\d+ \\(.+\\) aligned concordantly exactly 1 time"
        replace <- "^\\s+(\\d+) \\(.+\\) aligned concordantly exactly 1 time"
        entries <- dispatch_regex_search(meta, search, replace,
                                         input_file_spec, verbose = verbose,
                                         ...)
      },
      "hisat_multi_concordant" = {
        search <- "^\\s+\\d+ \\(.+\\) aligned concordantly >1 times"
        replace <- "^\\s+(\\d+) \\(.+\\) aligned concordantly >1 times"
        entries <- dispatch_regex_search(meta, search, replace,
                                         input_file_spec, verbose = verbose,
                                         ...)
      },
      "hisat_single_all" = {
        search <- "^\\s+\\d+ \\(.+\\) aligned exactly 1 time"
        replace <- "^\\s+(\\d+) \\(.+\\) aligned exactly 1 time"
        entries <- dispatch_regex_search(meta, search, replace,
                                         input_file_spec, verbose = verbose,
                                         ...)
      },
      "hisat_multi_all" = {
        search <- "^\\s+\\d+ \\(.+\\) aligned concordantly >1 times"
        replace <- "^\\s+(\\d+) \\(.+\\) aligned concordantly >1 times"
        entries <- dispatch_regex_search(meta, search, replace,
                                         input_file_spec, verbose = verbose,
                                         ...)
      },
      "hisat_singlecon_ratio" = {
        numerator_column <- specification[["hisat_single_concordant"]][["column"]]
        denominator_column <- specification[["trimomatic_input"]][["column"]]
        entries <- dispatch_metadata_ratio(meta, numerator_column, denominator_column)
      },
      "hisat_singleall_ratio" = {
        numerator_column <- "hisat_single_all"
        if (!is.null(specification[["hisat_single_all"]][["column"]])) {
          numerator_column <- specification[["hisat_single_all"]][["column"]]
        }
        denominator_column <- "trimomatic_input"
        if (!is.null(specification[["trimomatic_input"]][["column"]])) {
          denominator_column <- specification[["trimomatic_input"]][["column"]]
        }
        entries <- dispatch_metadata_ratio(meta, numerator_column, denominator_column)
      },
      "host_filter_species" = {
        search <- "^.*$"
        replace <- "(.*)"
        entries <- dispatch_regex_search(meta, search, replace, input_file_spec,
                                         which = "all", verbose = verbose)
      },
      "ictv_taxonomy" = {
        ## column <- "taxon"
        column <- "name"
        entries <- dispatch_csv_search(meta, column, input_file_spec, type = 'tsv',
                                       which = "all", verbose = verbose,
                                       ...)
      },
      "ictv_accession" = {
        column <- "hit_accession"
        entries <- dispatch_csv_search(meta, column, input_file_spec, type = 'tsv',
                                       which = "all", verbose = verbose,
                                       ...)
      },
      "ictv_family" = {
        ## column <- "taxon"
        column <- "hit_family"
        entries <- dispatch_csv_search(meta, column, input_file_spec, type = 'tsv',
                                       which = "first", verbose = verbose,
                                       ...)
      },
      "ictv_genus" = {
        ## column <- "taxon"
        column <- "hit_genus"
        entries <- dispatch_csv_search(meta, column, input_file_spec, type = 'tsv',
                                       which = "first", verbose = verbose,
                                       ...)
      },
      "input_r1" = {
        search <- "^\\s+<\\(less .+\\).*$"
        replace <- "^\\s+<\\(less (.+?)\\).*$"
        entries <- dispatch_regex_search(meta, search, replace,
                                         input_file_spec, verbose = verbose,
                                         ...)
      },
      "input_r2" = {
        search <- "^\\s+<\\(less .+\\) <\\(less .+\\).*$"
        replace <- "^\\s+<\\(less .+\\) <\\(less (.+)\\).*$"
        entries <- dispatch_regex_search(meta, search, replace,
                                         input_file_spec, verbose = verbose,
                                         ...)
      },
      "kraken_viral_classified" = {
        search <- "^\\s+\\d+ sequences classified.*$"
        replace <- "^\\s+(\\d+) sequences classified.*$"
        entries <- dispatch_regex_search(meta, search, replace,
                                         input_file_spec, verbose = verbose,
                                         ...)
      },
      "kraken_viral_unclassified" = {
        search <- "^\\s+\\d+ sequences unclassified.*$"
        replace <- "^\\s+(\\d+) sequences unclassified.*$"
        entries <- dispatch_regex_search(meta, search, replace,
                                         input_file_spec, verbose = verbose,
                                         ...)
      },
      "kraken_first_viral_species" = {
        search <- "^.*s__.*\\t\\d+$"
        replace <- "^.*s__(.*)\\t\\d+$"
        entries <- dispatch_regex_search(meta, search, replace,
                                         input_file_spec, verbose = verbose,
                                         ...)
      },
      "kraken_first_viral_species_reads" = {
        search <- "^.*s__.*\\t\\d+$"
        replace <- "^.*s__.*\\t(\\d+)$"
        entries <- dispatch_regex_search(meta, search, replace,
                                         input_file_spec, verbose = verbose,
                                         ...)
      },
      "kraken_standard_classified" = {
        search <- "^\\s+\\d+ sequences classified.*$"
        replace <- "^\\s+(\\d+) sequences classified.*$"
        entries <- dispatch_regex_search(meta, search, replace,
                                         input_file_spec, verbose = verbose,
                                         ...)
      },
      "kraken_standard_unclassified" = {
        search <- "^\\s+\\d+ sequences unclassified.*$"
        replace <- "^\\s+(\\d+) sequences unclassified.*$"
        entries <- dispatch_regex_search(meta, search, replace,
                                         input_file_spec, verbose = verbose,
                                         ...)
      },
      "kraken_first_standard_species" = {
        search <- "^.*s__.*\\t\\d+$"
        replace <- "^.*s__(.*)\\t\\d+$"
        entries <- dispatch_regex_search(meta, search, replace,
                                         input_file_spec, verbose = verbose,
                                         ...)
      },
      "kraken_first_standard_species_reads" = {
        search <- "^.*s__.*\\t\\d+$"
        replace <- "^.*s__.*\\t(\\d+)$"
        entries <- dispatch_regex_search(meta, search, replace,
                                         input_file_spec, verbose = verbose,
                                         ...)
      },
      "notes" = {
        search <- "^.*$"
        replace <- "^(.*)$"
        entries <- dispatch_regex_search(meta, search, replace,
                                         input_file_spec, verbose = verbose,
                                         which = "all")
      },
      "racer_changed" = {
        search <- "^Number of changed positions"
        replace <- "^Number of changed positions\\s+(\\d+)$"
        entries <- dispatch_regex_search(meta, search, replace,
                                         input_file_spec, verbose = verbose,
                                         which = "first",
                                         ...)
      },
      "salmon_mapped" = {
        search <- "^.* [jointLog] [info] Counted .+ total reads in the equivalence classes$"
        replace <- "^.* [jointLog] [info] Counted (.+) total reads in the equivalence classes$"
        entries <- dispatch_regex_search(meta, search, replace,
                                         input_file_spec, verbose = verbose,
                                         ...)
      },
      "shovill_contigs" = {
        ## [shovill] It contains 1 (min=131) contigs totalling 40874 bp.
        search <- "^\\[shovill\\] It contains \\d+ .*$"
        replace <- "^\\[shovill\\] It contains (\\d+) .*$"
        entries <- dispatch_regex_search(meta, search, replace,
                                         input_file_spec, verbose = verbose,
                                         which = "last",
                                         ...)
      },
      "shovill_length" = {
        ## [shovill] It contains 1 (min=131) contigs totalling 40874 bp.
        search <- "^\\[shovill\\] It contains \\d+ .* contigs totalling \\d+ bp\\.$"
        replace <- "^\\[shovill\\] It contains \\d+ .* contigs totalling (\\d+) bp\\.$"
        entries <- dispatch_regex_search(meta, search, replace,
                                         input_file_spec, verbose = verbose,
                                         which = "last",
                                         ...)
      },
      "shovill_estlength" = {
        ## [shovill] Assembly is 109877, estimated genome size was 117464 (-6.46%)
        search <- "^\\[shovill\\] Assembly is \\d+\\, estimated genome size was \\d+.*$"
        replace <- "^\\[shovill\\] Assembly is \\d+\\, estimated genome size was (\\d+).*$"
        entries <- dispatch_regex_search(meta, search, replace,
                                         input_file_spec, verbose = verbose,
                                         which = "last",
                                         ...)
      },
      "shovill_minlength" = {
        ## [shovill] It contains 1 (min=145) contigs totalling 109877 bp.
        search <- "^\\[shovill\\] It contains \\d+ \\(min=\\d+\\).*$"
        replace <- "^\\[shovill\\] It contains \\d+ \\(min=(\\d+)\\).*$"
        entries <- dispatch_regex_search(meta, search, replace,
                                         input_file_spec, verbose = verbose,
                                         which = "last",
                                         ...)
      },
      "trimomatic_input" = {
        search <- "^Input Read Pairs: \\d+ .*$"
        replace <- "^Input Read Pairs: (\\d+) .*$"
        entries <- dispatch_regex_search(meta, search, replace,
                                         input_file_spec, verbose = verbose,
                                         ...)
      },
      "trimomatic_output" = {
        search <- "^Input Read Pairs: \\d+ Both Surviving: \\d+ .*$"
        replace <- "^Input Read Pairs: \\d+ Both Surviving: (\\d+) .*$"
        entries <- dispatch_regex_search(meta, search, replace,
                                         input_file_spec, verbose = verbose,
                                         ...)
      },
      "trimomatic_ratio" = {
        ## I think we can assume that the trimomatic ratio will come immediately after input/output
        numerator_column <- "trimomatic_output"
        if (!is.null(specification[["trimomatic_output"]][["column"]])) {
          numerator_column <- specification[["trimomatic_output"]][["column"]]
        }
        denominator_column <- "trimomatic_input"
        if (!is.null(specification[["trimomatic_input"]][["column"]])) {
          denominator_column <- specification[["trimomatic_input"]][["column"]]
        }
        entries <- dispatch_metadata_ratio(meta, numerator_column,
                                           denominator_column, verbose = verbose)
      },
      "unicycler_lengths" = {
        ## >1 length=40747 depth=1.00x circular=true
        search <- "^>\\d+ length=\\d+ depth.*$"
        replace <- "^>\\d+ length=(\\d+) depth.*$"
        entries <- dispatch_regex_search(meta, search, replace,
                                         input_file_spec, verbose = verbose,
                                         which = "all",
                                         ...)
      },
      "unicycler_relative_coverage" = {
        ## >1 length=40747 depth=1.00x circular=true
        search <- "^>\\d+ length=\\d+ depth=.*x.*$"
        replace <- "^>\\d+ length=\\d+ depth=(.*)x.*$"
        entries <- dispatch_regex_search(meta, search, replace,
                                         input_file_spec, verbose = verbose,
                                         which = "all",
                                         ...)
      },
      "filtered_relative_coverage" = {
        ## >1 length=40747 depth=1.00x circular=true
        search <- "^>\\d+ length=\\d+ depth=.*x.*$"
        replace <- "^>\\d+ length=\\d+ depth=(.*)x.*$"
        entries <- dispatch_regex_search(meta, search, replace,
                                         input_file_spec, verbose = verbose,
                                         which = "all",
                                         ...)
      },
      "tRNA_hits" = {
        ## >1 length=40747 depth=1.00x circular=true
        search <- "^.*Found \\d+ tRNAs"
        replace <- "^.*Found (\\d+) tRNAs"
        entries <- dispatch_regex_search(meta, search, replace,
                                         input_file_spec, verbose = verbose)
      },
      "phageterm_dtr_length" = {
        entries <- dispatch_fasta_lengths(meta, input_file_spec, verbose = verbose)
      },
      "phastaf_num_hits" = {
        search <- "^.*$"
        entries <- dispatch_count_lines(meta, search, input_file_spec, verbose=verbose)
      },
      "prodigal_positive_strand" = {
        search <- "\\t\\+\\t"
        entries <- dispatch_count_lines(meta, search, input_file_spec, verbose = verbose)
      },
      "prodigal_negative_strand" = {
        search <- "\\t-\\t"
        entries <- dispatch_count_lines(meta, search, input_file_spec, verbose = verbose)
      },
      "interpro_signalp_hits" = {
        search <- "\\tSiglapP.*\\t"
        entries <- dispatch_count_lines(meta, search, input_file_spec, verbose = verbose)
      },
      "interpro_phobius_hits" = {
        search <- "\\tPhobius\\t"
        entries <- dispatch_count_lines(meta, search, input_file_spec, verbose = verbose)
      },
      "interpro_pfam_hits" = {
        search <- "\\tPfam\\t"
        entries <- dispatch_count_lines(meta, search, input_file_spec, verbose = verbose)
      },
      "interpro_tmhmm_hits" = {
        search <- "\\tTMHMM\\t"
        entries <- dispatch_count_lines(meta, search, input_file_spec, verbose = verbose)
      },
      "interpro_cdd_hits" = {
        search <- "\\tCDD\\t"
        entries <- dispatch_count_lines(meta, search, input_file_spec, verbose = verbose)
      },
      "interpro_smart_hits" = {
        search <- "\\tSMART\\t"
        entries <- dispatch_count_lines(meta, search, input_file_spec, verbose = verbose)
      },
      "interpro_gene3d_hits" = {
        search <- "\\tGene3D\\t"
        entries <- dispatch_count_lines(meta, search, input_file_spec, verbose = verbose)
      },
      "interpro_superfamily_hits" = {
        search <- "\\tSUPERFAMILY\\t"
        entries <- dispatch_count_lines(meta, search, input_file_spec, verbose = verbose)
      },
      {
        stop("I do not know this spec: ", entry_type)
      })
  if (!is.null(entries)) {
    entries <- gsub(pattern = ",", replacement = "", x = entries)
  }
  return(entries)
}

dispatch_count_lines <- function(meta, search, input_file_spec, verbose = verbose) {
  filenames_with_wildcards <- glue::glue(input_file_spec)
  message("Example filename: ", filenames_with_wildcards[1], ".")
  output_entries <- rep(0, length(filenames_with_wildcards))
  for (row in 1:nrow(meta)) {
    found <- 0
    ## Just in case there are multiple matches
    input_file <- Sys.glob(filenames_with_wildcards[row])[1]
    if (length(input_file) == 0) {
      warning("There is no file matching: ", filenames_with_wildcards[row],
              ".")
      next
    }
    if (is.na(input_file)) {
      warning("The input file is NA for: ", filenames_with_wildcards[row], ".")
      next
    }

    input_handle <- file(input_file, "r", blocking = FALSE)
    input_vector <- readLines(input_handle)
    last_found <- NULL
    this_found <- NULL
    all_found <- c()
    num_hits <- sum(grepl(x = input_vector, pattern = search))
    close(input_handle)
    output_entries[row] <- num_hits
  } ## End looking at every row of the metadata
  return(output_entries)
}

dispatch_fasta_lengths <- function(meta, input_file_spec, verbose = verbose) {
  filenames_with_wildcards <- glue::glue(input_file_spec)
  message("Example filename: ", filenames_with_wildcards[1], ".")
  output_entries <- rep(0, length(filenames_with_wildcards))
  for (row in 1:nrow(meta)) {
    found <- 0
    ## Just in case there are multiple matches
    input_file <- Sys.glob(filenames_with_wildcards[row])[1]
    if (length(input_file) == 0) {
      warning("There is no file matching: ", filenames_with_wildcards[row],
              ".")
      next
    }
    if (is.na(input_file)) {
      warning("The input file is NA for: ", filenames_with_wildcards[row], ".")
      next
    }

    dtrs <- Biostrings::readBStringSet(input_file)
    output_entries[row] <- width(dtrs[1])
  } ## End looking at every row of the metadata
  return(output_entries)
}

#' Given two metadata columns, print a ratio.
#'
#' @param meta metadata, contains the column names!
#' @param numerator_column what it says on the tin.
#' @param denominator_column what it says on the tin.
#' @param digits Number of significant digits to keep in the output.
#' @param verbose unsed for the moment.
dispatch_metadata_ratio <- function(meta, numerator_column = NULL,
                                    denominator_column = NULL, digits = 3,
                                    verbose = FALSE) {
  column_number <- ncol(meta)
  if (is.null(numerator_column)) {
    numerator_column <- colnames(meta)[ncol(meta)]
  }
  if (is.null(denominator_column)) {
    denominator_column <- colnames(meta)[ncol(meta) - 1]
  }

  entries <- NULL
  if (is.null(meta[[numerator_column]]) | is.null(meta[[denominator_column]])) {
    message("Missing data to calculate the ratio between: ", numerator_column,
            " and ", denominator_column, ".")
  } else {
    message("The numerator column is: ", numerator_column, ".")
    message("The denominator column is: ", denominator_column, ".")
    entries <- as.numeric(meta[[numerator_column]]) / as.numeric(meta[[denominator_column]])
    if (!is.null(digits)) {
      entries <- signif(entries, digits)
    }
  }
  return(entries)
}

#' Generic dispatcher to hunt down useful information from logs.
#'
#' Given the metadata, a couple of regular expressions, and a filename
#' specification, this should be able to pull out the interesting
#' number(s) from one logfile per sample from the metadata.
#'
#' @param meta Input metadata.
#' @param search regex used to go hunting for the line of interest.
#' @param replace probably the same regex with parentheses in place
#'  for gsub().
#' @param input_file_spec filename extractor expression.
#' @param extraction the replacement portion of gsub(). I am thinking
#'  to make it possible to have this function return more interesting
#'  outputs if this changes, but for the moment I am sort of assuming
#'  \\1 will always suffice.
#' @param which Usually 'first', which means grab the first match and get out.
#' @param verbose For testing regexes.
#' @param ... Used to pass extra variables to glue for finding files.
dispatch_regex_search <- function(meta, search, replace, input_file_spec,
                                  extraction = "\\1", which = "first", verbose = FALSE,
                                  ...) {
  arglist <- list(...)
  ##if (length(arglist) > 0) {
  ##
  ##}
  filenames_with_wildcards <- glue::glue(input_file_spec,
                                         ...)
  message("Example filename: ", filenames_with_wildcards[1], ".")
  test_file <- Sys.glob(filenames_with_wildcards[1])
  if (length(test_file) == 0) {
    message("The first filename does not exist, assuming this method was not performed.")
    return(NULL)
  }
  output_entries <- rep(0, length(filenames_with_wildcards))
  for (row in 1:nrow(meta)) {
    found <- 0
    ## Just in case there are multiple matches
    input_file <- Sys.glob(filenames_with_wildcards[row])[1]
    if (is.na(input_file)) {
      ## The file did not exist.
      next
    }
    if (length(input_file) == 0) {
      warning("There is no file matching: ", filenames_with_wildcards[row],
              ".")
      next
    }

    input_handle <- file(input_file, "r", blocking = FALSE)
    input_vector <- readLines(input_handle)
    last_found <- NULL
    this_found <- NULL
    all_found <- c()
    for (i in 1:length(input_vector)) {
      if (which == "first" & found == 1) {
        output_entries[row] <- last_found
        next
      }
      input_line <- input_vector[i]
      if (grepl(x = input_line, pattern = search)) {
        if (isTRUE(verbose)) {
          message("Found the correct line: ")
          message(input_line)
        }
        this_found <- gsub(x = input_line,
                           pattern = replace,
                           replacement = extraction)
        found <- found + 1
      } else {
        next
      }
      last_found <- this_found
      all_found <- c(all_found, this_found)
    } ## End looking at every line of the log file specified by the input file spec for this row
    close(input_handle)
    ## Handle cases where one might want to pull only the last entry in a log, or all of them.
    if (which == "last") {
      output_entries[row] <- last_found
    } else if (which == "all") {
      initial_string <- toString(all_found)
      output_entries[row] <- gsub(x=initial_string, pattern=",", replacement=";")
    }
  } ## End looking at every row of the metadata
  return(output_entries)
}

dispatch_csv_search <- function(meta, column, input_file_spec, type = 'csv',
                                which = "first", verbose = FALSE,
                                ...) {
  arglist <- list(...)
<<<<<<< HEAD
=======
  ##if (length(arglist) > 0) {
  ##
  ##}
>>>>>>> 1da1e1b6
  filenames_with_wildcards <- glue::glue(input_file_spec,
                                         ...)
  message("Example filename: ", filenames_with_wildcards[1], ".")
  test_file <- Sys.glob(filenames_with_wildcards[1])
  if (length(test_file) == 0) {
    message("The first filename does not exist, assuming this method was not performed.")
    return(NULL)
  }
  output_entries <- rep(0, length(filenames_with_wildcards))
  for (row in 1:nrow(meta)) {
    found <- 0
    ## Just in case there are multiple matches
    input_file <- Sys.glob(filenames_with_wildcards[row])[1]
    if (is.na(input_file)) {
      ## The file did not exist.
      next
    }
    if (length(input_file) == 0) {
      warning("There is no file matching: ", filenames_with_wildcards[row], ".")
      next
    }
    
    if (type == 'csv') {
      input_df <- readr::read_csv(input_file)
    } else if (type == 'tsv') {
      input_df <- readr::read_tsv(input_file)
    } else {
      message("Assuming csv input.")
      input_df <- readr::read_csv(input_file)
    }

    if (which == "first") {
      output_entries[row] <- input_df[1, column]
    } else if (which == "all") {
      stringified <- gsub(x=toString(input_df[[column]]), pattern = ",", replacement = ";")
      output_entries[row] <- stringified
    } else {
      ## Assume a number was provided for the desired row
      output_entries[row] <- input_df[which, column]
    }
  }
<<<<<<< HEAD
  
=======
>>>>>>> 1da1e1b6
  return(output_entries)
}

#' Given an expressionset, sanitize pData columns of interest.
#'
#' I wrote this function after spending a couple of hours confused
#' because one cell in my metadata said 'cure ' instead of 'cure' and
#' I could not figure out why chaos reigned in my analyses.  There is
#' a sister to this somewhere else which checks that the expected
#' levels of a metadata factor are consistent; this is because in
#' another analysis we essentially had a cell which said 'cyre' and a
#' similar data explosion occurred.
#'
#' @param expt Input expressionset
#' @param columns Set of columns to check, if left NULL, all columns
#'  will be molested.
#' @param na_string Fill NA values with a string.
#' @param lower Set everything to lowercase?
#' @param punct Remove punctuation?
#' @export
sanitize_expt_metadata <- function(expt, columns = NULL, na_string = "notapplicable",
                                   lower = TRUE, punct = TRUE) {
  pd <- pData(expt)
  if (is.null(columns)) {
    columns <- colnames(pd)
  }
  for (col in 1:length(columns)) {
    todo <- columns[col]
    mesg("Sanitizing metadata column: ", todo, ".")
    if (! todo %in% colnames(pd)) {
      mesg("The column ", todo, " is missing, skipping it (also warning this).")
      warning("The column ", todo, " is missing, skipping it.")
      next
    }
    ## First get rid of trailing/leading spaces, those anger me and are crazy hard to find
    pd[[todo]] <- gsub(pattern = "^[[:space:]]", replacement = "", x = pd[[todo]])
    pd[[todo]] <- gsub(pattern = "[[:space:]]$", replacement = "", x = pd[[todo]])
    ## Set the column to lowercase, I have recently had a rash of mixed case sample sheet data.
    if (isTRUE(lower)) {
      pd[[todo]] <- tolower(pd[[todo]])
    }
    ## I think punctuation needs to go
    if (isTRUE(punct)) {
      pd[[todo]] <- gsub(pattern = "[[:punct:]]", replacement = "", x = pd[[todo]])
    }
    if (!is.null(na_string)) {
      ## Set NAs to "NotApplicable"
      na_idx <- is.na(pd[[todo]])
      pd[na_idx, todo] <- na_string
    }
  } ## End iterating over the columns of interest

  pData(expt[["expressionset"]]) <- pd
  expt[["design"]] <- pd
  return(expt)
}

## EOF<|MERGE_RESOLUTION|>--- conflicted
+++ resolved
@@ -339,14 +339,7 @@
         "ictv_genus" = list(
             "file" = "preprocessing/{meta[['sampleid']]}/outputs/*classify_*/*_filtered.tsv"),
         "notes" = list(
-<<<<<<< HEAD
-            "file" = "preprocessing/{meta[['sampleid']]}/notes.txt")        
-    )
-=======
-            file = "preprocessing/{meta[['sampleid']]}/notes.txt")
-        )
->>>>>>> 1da1e1b6
-  }
+            "file" = "preprocessing/{meta[['sampleid']]}/notes.txt"))       
   if (is.null(new_metadata)) {
     new_metadata <- gsub(x = starting_metadata, pattern = "\\.xlsx$",
                          replacement = "_modified.xlsx")
@@ -911,12 +904,6 @@
                                 which = "first", verbose = FALSE,
                                 ...) {
   arglist <- list(...)
-<<<<<<< HEAD
-=======
-  ##if (length(arglist) > 0) {
-  ##
-  ##}
->>>>>>> 1da1e1b6
   filenames_with_wildcards <- glue::glue(input_file_spec,
                                          ...)
   message("Example filename: ", filenames_with_wildcards[1], ".")
@@ -958,10 +945,6 @@
       output_entries[row] <- input_df[which, column]
     }
   }
-<<<<<<< HEAD
-  
-=======
->>>>>>> 1da1e1b6
   return(output_entries)
 }
 
