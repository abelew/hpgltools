<<<<<<< HEAD
## Time-stamp: <Wed Apr 27 17:45:49 2016 Ashton Trey Belew (abelew@gmail.com)>
=======
## Time-stamp: <Wed May 11 14:08:01 2016 Ashton Trey Belew (abelew@gmail.com)>
>>>>>>> e6e00401

#' Given a table of meta data, read it in for use by create_expt().
#'
#' Reads an experimental design in a few different formats in preparation for creating an expt.
#'
#' @param file Csv/xls file to read.
#' @param ... Arguments for arglist, used by sep, header and similar read.csv/read.table parameters.
#' @return Df of metadata.
read_metadata <- function(file, ...) {
    arglist <- list(...)
    if (is.null(arglist[["sep"]])) {
        arglist[["sep"]] <- ","
    }
    if (is.null(arglist[["header"]])) {
        arglist[["header"]] <- TRUE
    }
    if (tools::file_ext(file) == "csv") {
        definitions <- read.csv(file=file, comment.char="#",
                                sep=arglist[["sep"]], header=arglist[["header"]])
    } else if (tools::file_ext(file) == "xlsx") {
        ## xls = loadWorkbook(file, create=FALSE)
        ## tmp_definitions = readWorksheet(xls, 1)
        definitions <- openxlsx::read.xlsx(xlsxFile=file, sheet=1, ...)
    } else if (tools::file_ext(file) == "xls") {
        ## This is not correct, but it is a start
        definitions <- XLConnect::read.xls(xlsFile=file, sheet=1, ...)
    } else {
        definitions <- read.table(file=file, sep=arglist[["sep"]], header=arglist[["header"]])
    }

    colnames(definitions) <- tolower(colnames(definitions))
    colnames(definitions) <- gsub("[[:punct:]]", "", colnames(definitions))
    rownames(definitions) <- make.names(definitions[["sampleid"]], unique=TRUE)
    ## "no visible binding for global variable 'sampleid'"  ## hmm sample.id is a column from the csv file.
    ## tmp_definitions <- subset(tmp_definitions, sampleid != "")
    empty_samples <- which(definitions[, "sampleid"] == "" | is.na(definitions[, "sampleid"]) | grepl(pattern="^#", x=definitions[, "sampleid"]))
    if (length(empty_samples) > 0) {
        definitions <- definitions[-empty_samples, ]
    }
    return(definitions)
}

#' Wrap bioconductor's expressionset to include some other extraneous
#' information.
#'
#' It is worth noting that this function has a lot of logic used to
#' find the count tables in the local filesystem.  This logic has been
#' superceded by simply adding a field to the .csv file called
#' 'file'.  create_expt() will then just read that filename, it may be
#' a full pathname or local to the cwd of the project.
#'
#' @param file Comma separated file (or excel) describing the samples with information like
#'     condition, batch, count_filename, etc.
#' @param sample_colors List of colors by condition, if not provided it will generate its own colors
#'     using colorBrewer.
#' @param gene_info Annotation information describing the rows of the data set, this often comes
#'     from a call to import.gff() or biomart or organismdbi.
#' @param include_type I have usually assumed that all gff annotations should be used, but that is
#'     not always true, this allows one to limit to a specific annotation type.
#' @param include_gff Gff file to help in sorting which features to keep.
#' @param count_dataframe If one does not wish to read the count tables from the filesystem, they
#'     may instead be fed as a data frame here.
#' @param meta_dataframe Dataframe containing the metadata rather than reading it from a
#'     file. (TODO: merge these two options into one smarter option).
#' @param savefile Rdata filename prefix for saving the data of the resulting expt.
#' @param low_files Explicitly lowercase the filenames when searching the filesystem?
#' @param ... More parameters are fun!
#' @return  experiment an expressionset
#' @seealso \pkg{Biobase} \link[Biobase]{pData} \link[Biobase]{fData} \link[Biobase]{exprs}
#' \link{hpgl_read_files} \link[hash]{as.list.hash}
#' @examples
#' \dontrun{
#' new_experiment = create_expt("some_csv_file.csv", color_hash)
#' ## Remember that this depends on an existing data structure of gene annotations.
#' }
#' @export
create_expt <- function(file=NULL, sample_colors=NULL, gene_info=NULL,
                        include_type="all", include_gff=NULL, count_dataframe=NULL,
                        meta_dataframe=NULL, savefile="expt", low_files=FALSE, ...) {
    arglist <- list(...)  ## pass stuff like sep=, header=, etc here

    ## Palette for colors when auto-chosen
    chosen_palette <- "Dark2"
    ## I am learning about simplifying vs. preserving subsetting
    ## This is a case of simplifying and I believe one which is good because I just want the string out from my list
    ## Lets assume that palette is in fact an element in arglist, I really don't care that the name
    ## of the resturn is 'palette' -- I already knew that by asking for it.
    if (!is.null(arglist[["palette"]])) {
        chosen_palette <- arglist[["palette"]]
    }
    file_suffix <- ".count.gz"
    if (!is.null(arglist[["file_suffix"]])) {
        file_suffix <- arglist[["file_suffix"]]
    }
    file_prefix <- ""
    if (!is.null(arglist[["file_prefix"]])) {
        file_prefix <- arglist[["file_prefix"]]
    }
    gff_type <- "all"
    if (!is.null(arglist[["include_type"]])) {
        gff_type <- arglist[["include_type"]]
    }

    ## Read in the metadata from the provided data frame, csv, or xlsx.
    sample_definitions <- data.frame()
    if (is.null(meta_dataframe) & is.null(file)) {
        stop("This requires either a csv file or dataframe of metadata describing the samples.")
    } else if (is.null(file)) {
        sample_definitions <- meta_dataframe
        colnames(sample_definitions) <- tolower(colnames(sample_definitions))
        colnames(sample_definitions) <- gsub("[[:punct:]]", "", colnames(sample_definitions))
    }  else {
        sample_definitions <- read_metadata(file, ...)
    }

    ## Double-check that there is a usable condition column
    ## This is also an instance of simplifying subsetting, identical to
    ## sample_definitions[["condition"]] I don't think I care one way or the other which I use in
    ## this case, just so long as I am consistent -- I think because I have trouble remembering the
    ## difference between the concept of 'row' and 'column' I should probably use the [, column] or
    ## [row, ] method to reinforce my weak neurons.
    if (is.null(sample_definitions[, "condition"])) {
        sample_definitions[, "condition"] <- tolower(paste(sample_definitions[, "type"], sample_definitions[, "stage"], sep="_"))
    }
    condition_names <- unique(sample_definitions[["condition"]])
    if (is.null(condition_names)) {
        warning("There is no 'condition' field in the definitions, this will make many analyses more difficult/impossible.")
    }

    ## Make sure we have a viable set of colors for plots
    chosen_colors <- as.character(sample_definitions[["condition"]])
    num_conditions <- length(condition_names)
    num_samples <- nrow(sample_definitions)
    if (!is.null(sample_colors) & length(sample_colors) == num_samples) {
        chosen_colors <- sample_colors
    } else if (!is.null(sample_colors) & length(sample_colors) == num_conditions) {
        mapping <- setNames(sample_colors, unique(chosen_colors))
        chosen_colors <- mapping[chosen_colors]
    } else if (is.null(sample_colors)) {
        sample_colors <- suppressWarnings(grDevices::colorRampPalette(
            RColorBrewer::brewer.pal(num_conditions, chosen_palette))(num_conditions))
        mapping <- setNames(sample_colors, unique(chosen_colors))
        chosen_colors <- mapping[chosen_colors]
    } else {
        warning("The number of colors provided does not match either the number of conditions nor samples.")
        warning("Unsure of what to do, so choosing colors with RColorBrewer.")
        sample_colors <- suppressWarnings(grDevices::colorRampPalette(
            RColorBrewer::brewer.pal(num_conditions, chosen_palette))(num_conditions))
        mapping <- setNames(sample_colors, unique(chosen_colors))
        chosen_colors <- mapping[chosen_colors]
    }
    names(chosen_colors) <- sample_definitions[, "sampleid"]

    ## Create a matrix of counts with columns as samples and rows as genes
    ## This may come from either a data frame/matrix, a list of files from the metadata
    ## or it can attempt to figure out the location of the files from the sample names.
    filenames <- NULL
    found_counts <- NULL
    all_count_tables <- NULL
    if (!is.null(count_dataframe)) {
        all_count_tables <- count_dataframe
        colnames(all_count_tables) <- rownames(sample_definitions)
        ## If neither of these cases is true, start looking for the files in the processed_data/ directory
    } else if (is.null(sample_definitions[["file"]])) {
        success <- 0
        ## Look for files organized by sample
        test_filenames <- paste0("processed_data/count_tables/",
                                 as.character(sample_definitions[['sampleid']]), "/",
                                 file_prefix,
                                 as.character(sample_definitions[["sampleid"]]),
                                 file_suffix)
        num_found <- sum(file.exists(test_filenames))
        if (num_found == num_samples) {
            success <- success + 1
            sample_definitions[, "file"] <- test_filenames
        } else {
            test_filenames <- tolower(test_filenames)
            num_found <- sum(file.exists(test_filenames))
            if (num_found == num_samples) {
                success <- success + 1
                sample_definitions[, "file"] <- test_filenames
            }
        }
        if (success == 0) {
            ## Did not find samples by id, try them by type
            test_filenames <- paste0("processed_data/count_tables/",
                                     tolower(as.character(sample_definitions[["type"]])), "/",
                                     tolower(as.character(sample_definitions[["stage"]])), "/",
                                     sample_definitions[["sampleid"]], file_suffix)
            num_found <- sum(file.exists(test_filenames))
            if (num_found == num_samples) {
                success <- success + 1
                sample_definitions[, "file"] <- test_filenames
            } else {
                test_filenames <- tolower(test_filenames)
                num_found <- sum(file.exists(test_filenames))
                if (num_found == num_samples) {
                    success <- success + 1
                    sample_definitions[, "file"] <- test_filenames
                }
            }
        } ## tried by type
        if (success == 0) {
            stop("I could not find your count tables organised either by sample nor by type, uppercase nor lowercase.")
        }
    }

    ## At this point sample_definitions$file should be filled in no matter what
    if (is.null(all_count_tables)) {
        filenames <- as.character(sample_definitions[["file"]])
        sample_ids <- as.character(sample_definitions[["sampleid"]])
        all_count_tables <- hpgl_read_files(sample_ids, filenames, ...)
    }

    all_count_matrix <- as.matrix(all_count_tables)
    rownames(all_count_matrix) <- gsub("^exon:", "", rownames(all_count_matrix))
    rownames(all_count_matrix) <- make.names(gsub(":\\d+", "", rownames(all_count_matrix)), unique=TRUE)
    ## Make sure that all columns have been filled in for every gene.
    complete_index <- complete.cases(all_count_matrix)
    all_count_matrix <- all_count_matrix[complete_index, ]

    annotation <- NULL
    tooltip_data <- NULL
    if (is.null(gene_info)) {
        if (is.null(include_gff)) {
            gene_info <- as.data.frame(all_count_tables)
            gene_info[["ID"]] <- rownames(gene_info)
        } else {
            message("create_expt(): Reading annotation gff, this is slow.")
            annotation <- gff2df(gff=include_gff, type=gff_type)
            tooltip_data <- make_tooltips(annotations=annotation, type=gff_type, ...)
            gene_info <- annotation
        }
    }

    ## Perhaps I do not understand something about R's syntactic sugar
    ## Given a data frame with columns bob, jane, alice -- but not foo
    ## I can do df[["bob"]]) or df[, "bob"] to get the column bob
    ## however df[["foo"]] gives me null while df[, "foo"] gives an error.
    if (is.null(sample_definitions[["condition"]])) {
        sample_definitions[["condition"]] <- "unknown"
    }
    if (is.null(sample_definitions[["batch"]])) {
        sample_definitions[["batch"]] <- "unknown"
    }
    if (is.null(sample_definitions[["intercounts"]])) {
        sample_definitions[["intercounts"]] <- "unknown"
    }
    if (is.null(sample_definitions[["file"]])) {
        sample_definitions[["file"]] <- "null"
    }

    meta_frame <- data.frame(
        "sample" = as.character(sample_definitions[, "sampleid"]),
        "condition" = as.character(sample_definitions[, "condition"]),
        "batch" = as.character(sample_definitions[, "batch"]),
        "counts" = sample_definitions[, "file"],
        "intercounts" = sample_definitions[, "intercounts"])

    requireNamespace("Biobase")  ## AnnotatedDataFrame is from Biobase
    metadata <- methods::new("AnnotatedDataFrame", meta_frame)
    Biobase::sampleNames(metadata) <- colnames(all_count_matrix)
    feature_data <- methods::new("AnnotatedDataFrame", gene_info)
    Biobase::featureNames(feature_data) <- rownames(all_count_matrix)
    experiment <- methods::new("ExpressionSet", exprs=all_count_matrix,
                               phenoData=metadata, featureData=feature_data)

    ## These entries in new_expt are intended to maintain a record of
    ## the transformation status of the data, thus if we now call
    ## normalize_expt() it should change these.
    ## Therefore, if we call a function like DESeq() which requires
    ## non-log2 counts, we can check these values and convert accordingly
    expt <- expt_subset(experiment)
    expt[["design"]] <- sample_definitions
    expt[["annotation"]] <- annotation
    expt[["gff_file"]] <- include_gff
    expt[["tooltip"]] <- tooltip_data
    starting_state <- list(
        "lowfilter" = "raw",
        "normalization" = "raw",
        "conversion" = "raw",
        "batch" = "raw",
        "transform" = "raw")
    expt[["state"]] <- starting_state
    expt[["conditions"]] <- as.factor(sample_definitions[, "condition"])
    expt[["batches"]] <- as.factor(sample_definitions[, "batch"])
    expt[["original_libsize"]] <- colSums(Biobase::exprs(experiment))
    expt[["libsize"]] <- expt[["original_libsize"]]
    expt[["colors"]] <- chosen_colors
    if (!is.null(savefile)) {
        save(list = c("expt"), file=paste(savefile, ".Rdata", sep=""))
    }
    return(expt)
}

#' Extract a subset of samples following some rule(s) from an
#' experiment class.
#'
#' Sometimes an experiment has too many parts to work with conveniently, this operation allows one
#' to break it into smaller pieces.
#'
#' @param expt Expt chosen to extract a subset of data.
#' @param subset Valid R expression which defines a subset of the design to keep.
#' @return metadata Expt class which contains the smaller set of data.
#' @seealso \pkg{Biobase} \link[Biobase]{pData}
#' \link[Biobase]{exprs} \link[Biobase]{fData}
#' @examples
#' \dontrun{
#'  smaller_expt = expt_subset(big_expt, "condition=='control'")
#'  all_expt = expt_subset(expressionset, "")  ## extracts everything
#' }
#' @export
expt_subset <- function(expt, subset=NULL) {
    if (class(expt) == "ExpressionSet") {
        original_expressionset <- expt
    } else if (class(expt) == "expt") {
        original_expressionset <- expt[["expressionset"]]
    } else {
        stop("expt is neither an expt nor ExpressionSet")
    }
    if (is.null(expt[["design"]])) {
        ## warning("There is no expt$definitions, using the expressionset.")
        original_metadata <- Biobase::pData(original_expressionset)
    } else {
        original_metadata <- expt[["design"]]
    }

    if (is.null(subset)) {
        subset_design <- original_metadata
    } else {
        r_expression <- paste("subset(original_metadata,", subset, ")")
        subset_design <- eval(parse(text=r_expression))
        ## design = data.frame(sample=samples$sample, condition=samples$condition, batch=samples$batch)
    }
    if (nrow(subset_design) == 0) {
        stop("When the subset was taken, the resulting design has 0 members, check your expression.")
    }
    subset_design <- as.data.frame(subset_design)
    ## This is to get around stupidity with respect to needing all factors to be in a DESeqDataSet
    original_ids <- rownames(original_metadata)
    subset_ids <- rownames(subset_design)
    subset_positions <- original_ids %in% subset_ids
    original_colors <- expt[["colors"]]
    subset_colors <- original_colors[subset_positions]
    original_conditions <- expt[["conditions"]]
    subset_conditions <- original_conditions[subset_positions, drop=TRUE]
    original_batches <- expt[["batches"]]
    subset_batches <- original_batches[subset_positions, drop=TRUE]

    original_libsize <- expt[["original_libsize"]]
    subset_libsize <- original_libsize[subset_positions, drop=TRUE]
    subset_expressionset <- original_expressionset[, subset_positions]

    metadata <- list(
        "initial_metadata" = subset_design,
        "original_expressionset" = subset_expressionset,
        "expressionset" = subset_expressionset,
        "design" = subset_design,
        "conditions" = subset_conditions,
        "batches" = subset_batches,
        "samplenames" = subset_ids,
        "colors" = subset_colors,
        "state" = expt[["state"]],
        "original_libsize" = original_libsize,
        "libsize" = subset_libsize)
    class(metadata) <- "expt"
    return(metadata)
}

#' Read a bunch of count tables and create a usable data frame from them.
#'
#' It is worth noting that this function has some logic intended for the elsayed lab's data storage structure.
#' It shouldn't interfere with other usages, but it attempts to take into account different ways the data might be stored.
#'
#' @param ids List of experimental ids.
#' @param files List of files to read.
#' @param header Whether or not the count tables include a header row.
#' @param include_summary_rows Whether HTSeq summary rows should be included.
#' @param suffix Optional suffix to add to the filenames when reading them.
#' @param ... More options for happy time!
#' @return Data frame of count tables.
#' @seealso \link{create_expt}
#' @examples
#' \dontrun{
#'  count_tables = hpgl_read_files(as.character(sample_ids), as.character(count_filenames))
#' }
#' @export
hpgl_read_files <- function(ids, files, header=FALSE, include_summary_rows=FALSE, suffix=NULL, ...) {
    ## load first sample
    lower_filenames <- files
    dirs <- dirname(lower_filenames)
    low_files <- tolower(basename(files))
    if (!is.null(suffix)) {
        low_hpgl <- gsub(suffix, "", basename(files))
        low_hpgl <- tolower(low_hpgl)
        low_hpgl <- paste(low_hpgl, suffix, sep="")
    } else {
        low_hpgl <- gsub("HPGL","hpgl", basename(files))
    }
    lower_filenames <- paste(dirs, low_files, sep="/")
    lowhpgl_filenames <- paste(dirs, low_hpgl, sep="/")
    if (file.exists(tolower(files[1]))) {
        files[1] <- tolower(files[1])
    } else if (file.exists(lowhpgl_filenames[1])) {
        files[1] <- lowhpgl_filenames[1]
    } else if (file.exists(lower_filenames[1])) {
        files[1] <- lower_filenames[1]
    }
    ##count_table = read.table(files[1], header=header, ...)
    count_table <- try(read.table(files[1], header=header))
    if (class(count_table)[1] == "try-error") {
        stop(paste0("There was an error reading: ", files[1]))
    }
    message(paste0(files[1], " contains ", length(rownames(count_table)), " rows."))
    colnames(count_table) <- c("ID", ids[1])
    rownames(count_table) <- make.names(count_table[, "ID"], unique=TRUE)
    count_table <- count_table[, -1, drop=FALSE]
    ## iterate over and append remaining samples
    for (table in 2:length(files)) {
        if (file.exists(tolower(files[table]))) {
            files[table] <- tolower(files[table])
        } else if (file.exists(lowhpgl_filenames[table])) {
            files[table] <- lowhpgl_filenames[table]
        } else if (file.exists(lower_filenames[table])) {
            files[table] <- lower_filenames[table]
        }
        tmp_count = try(read.table(files[table], header=header))
        if (class(tmp_count)[1] == "try-error") {
            stop(paste0("There was an error reading: ", files[table]))
        }
        colnames(tmp_count) <- c("ID", ids[table])
        ##tmp_count <- tmp_count[, c("ID", ids[table])]
        rownames(tmp_count) <- make.names(tmp_count[, "ID"], unique=TRUE)
        tmp_count <- tmp_count[, -1, drop=FALSE]
        pre_merge <- length(rownames(tmp_count))
        count_table <- merge(count_table, tmp_count, by.x="row.names", by.y="row.names", all.x=TRUE)
        rownames(count_table) <- count_table[, "Row.names"]
        count_table <- count_table[, -1, drop=FALSE]
        post_merge <- length(rownames(count_table))
        message(paste0(files[table], " contains ", pre_merge, " rows and merges to ", post_merge, " rows."))
    }

    rm(tmp_count)
    ## set row and columns ids
    ## rownames(count_table) <- make.names(count_table$ID, unique=TRUE)
    ## count_table <- count_table[-1]
    colnames(count_table) <- ids

    ## remove summary fields added by HTSeq
    if (!include_summary_rows) {
        ## Depending on what happens when the data is read in, these rows may get prefixed with 'X'
        ## In theory, only 1 of these two cases should ever be true.
        htseq_meta_rows <- c("__no_feature", "__ambiguous", "__too_low_aQual",
                             "__not_aligned", "__alignment_not_unique",
                             "X__no_feature", "X__ambiguous", "X__too_low_aQual",
                             "X__not_aligned", "X__alignment_not_unique")

        count_table <- count_table[!rownames(count_table) %in% htseq_meta_rows, ]
    }
    return(count_table)
}

#' Sum the reads/gene for multiple sequencing runs of a single condition/batch.
#'
#' On occasion we have multiple technical replicates of a sequencing run.  This can use a column in
#' the experimental design to identify those replicates and sum the counts into a single column in
#' the count tables.
#'
#' @param expt Experiment class containing the requisite metadata and count tables.
#' @param column Column of the design matrix used to specify which samples are replicates.
#' @return Expt with the concatenated counts, new design matrix, batches, conditions, etc.
#' @seealso
#' \pkg{Biobase}
#' @examples
#' \dontrun{
#'  compressed = concatenate_runs(expt)
#' }
#' @export
concatenate_runs <- function(expt, column='replicate') {
    design <- expt[["design"]]
    replicates <- levels(as.factor(design[, column]))
    final_expt <- expt
    final_data <- NULL
    final_design <- NULL
    final_definitions <- NULL
    column_names <- list()
    colors <- list()
    conditions <- list()
    batches <- list()
    samplenames <- list()
    for (rep in replicates) {
        expression <- paste0(column, "=='", rep, "'")
        tmp_expt <- expt_subset(expt, expression)
        tmp_data <- rowSums(Biobase::exprs(tmp_expt[["expressionset"]]))
        tmp_design <- tmp_expt[["design"]][1, ]
        final_data <- cbind(final_data, tmp_data)
        final_design <- rbind(final_design, tmp_design)
        column_names[[rep]] <- as.character(tmp_design[, "sampleid"])
        colors[[rep]] <- as.character(tmp_expt[["colors"]][1])
        batches[[rep]] <- as.character(tmp_expt[["batches"]][1])
        conditions[[rep]] <- as.character(tmp_expt[["conditions"]][1])
        samplenames[[rep]] <- paste(conditions[[rep]], batches[[rep]], sep="-")
        colnames(final_data) <- column_names
    }
    final_expt[["design"]] <- final_design
    metadata <- new("AnnotatedDataFrame", final_design)
    Biobase::sampleNames(metadata) <- colnames(final_data)
    feature_data <- new("AnnotatedDataFrame", Biobase::fData(expt[["expressionset"]]))
    Biobase::featureNames(feature_data) <- rownames(final_data)
    experiment <- new("ExpressionSet", exprs=final_data,
                      phenoData=metadata, featureData=feature_data)
    final_expt[["expressionset"]] <- experiment
    final_expt[["original_expressionset"]] <- experiment
    final_expt[["samples"]] <- final_design
    final_expt[["colors"]] <- as.character(colors)
    final_expt[["batches"]] <- as.character(batches)
    final_expt[["conditions"]] <- as.character(conditions)
    final_expt[["samplenames"]] <- as.character(samplenames)
    return(final_expt)
}

#' Create a data frame of the medians of rows by a given factor in the data.
#'
#' This assumes of course that (like expressionsets) there are separate columns for each replicate
#' of the conditions.  This will just iterate through the levels of a factor describing the columns,
#' extract them, calculate the median, and add that as a new column in a separate data frame.
#'
#' @param data Data frame, presumably of counts.
#' @param fact Factor describing the columns in the data.
#' @return Data frame of the medians.
#' @examples
#' \dontrun{
#'  compressed = hpgltools:::median_by_factor(data, experiment$condition)
#' }
#' @export
median_by_factor <- function(data, fact) {
    medians <- data.frame("ID"=rownames(data))
    rownames(medians) = rownames(data)
    for (type in levels(fact)) {
        columns <- grep(pattern=type, fact)
        med <- matrixStats::rowMedians(data[, columns])
        medians <- cbind(medians, med)
    }
    medians <- medians[, -1, drop=FALSE]
    colnames(medians) <- levels(fact)
    return(medians)
}

## EOF<|MERGE_RESOLUTION|>--- conflicted
+++ resolved
@@ -1,8 +1,4 @@
-<<<<<<< HEAD
-## Time-stamp: <Wed Apr 27 17:45:49 2016 Ashton Trey Belew (abelew@gmail.com)>
-=======
 ## Time-stamp: <Wed May 11 14:08:01 2016 Ashton Trey Belew (abelew@gmail.com)>
->>>>>>> e6e00401
 
 #' Given a table of meta data, read it in for use by create_expt().
 #'
