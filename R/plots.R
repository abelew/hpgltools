--- conflicted
+++ resolved
@@ -1,8 +1,4 @@
-<<<<<<< HEAD
-## Time-stamp: <Wed Mar 11 17:54:15 2015 Ashton Trey Belew (abelew@gmail.com)>
-=======
 ## Time-stamp: <Sun Mar  8 18:42:20 2015 Ashton Trey Belew (abelew@gmail.com)>
->>>>>>> aaf7d883
 
 #' Make a bunch of graphs describing the state of an experiment
 #' before/after normalization.
