--- conflicted
+++ resolved
@@ -1,8 +1,4 @@
-<<<<<<< HEAD
-## Time-stamp: <Mon Sep 21 15:17:44 2015 Ashton Trey Belew (abelew@gmail.com)>
-=======
 ## Time-stamp: <Wed Sep 16 15:23:23 2015 Ashton Trey Belew (abelew@gmail.com)>
->>>>>>> 8912ef7b
 ## If I see something like:
 ## 'In sample_data$mean = means : Coercing LHS to a list'
 ## That likely means that I was supposed to have data in the
