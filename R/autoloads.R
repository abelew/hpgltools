--- conflicted
+++ resolved
@@ -1,8 +1,4 @@
-<<<<<<< HEAD
 ## Time-stamp: <Fri Jul 24 10:13:40 2015 Ashton Trey Belew (abelew@gmail.com)>
-=======
-## Time-stamp: <Fri Jul 24 10:32:50 2015 Ashton Trey Belew (abelew@gmail.com)>
->>>>>>> c6f61e8e
 
 #' require.auto()  Automatic loading and/or installing of packages.
 #'
