#' Write arcs between chromosomes in circos.
#'
#' Ok, so when I said I only do 1 chromosome images, I lied.
#' This function tries to make writing arcs between chromosomes easier.
#' It too works in 3 stages,
#' It writes out a data file using cfgout as a basename and the data
#' from df in the circos arc format into
#' circos/data/bob_arc.txt
#' It then writes out a configuration plot stanza in
#' circos/conf/bob_arc.conf
#' and finally adds an include to circos/bob.conf
#'
#' In its current implementation, this only understands two
#' chromosomes.  A minimal amount of logic and data organization will
#' address this weakness.
#'
#' @param cfg Result of circos_prefix(), contains a bunch of useful material.
#' @param df Dataframe with starts/ends and the floating point information.
#' @param first_col Name of the first chromosome.
#' @param second_col Name of the second chromosome.
#' @param color Color of the chromosomes.
#' @param radius Outer radius at which to add the arcs.
#' @param thickness Integer thickness of the arcs.
#' @param ribbon Print as a ribbon?
#' @param show Show these arcs?
#' @param z Correction parameter.
#' @return The file to which the arc configuration information was written.
#' @export
circos_arc <- function(cfg, df, first_col = "seqnames", second_col = "seqnames.2",
                       color = "blue", radius = 0.75, thickness = 3, ribbon = "yes", show = "yes", z = "0") {
  annot <- cfg[["annot"]]

  arc_cfg_file <- cfg[["cfg_file"]]
  arc_cfg_file <- gsub(pattern = ".conf$", replacement = "", x = arc_cfg_file)
  arc_cfg_file <- paste0(arc_cfg_file, first_col, "_arc.conf")
  arc_data_file <- file.path(cfg[["data_dir"]], basename(arc_cfg_file))
  arc_data_file <- gsub(pattern = ".conf$", replacement = ".txt", x = arc_data_file)

  first_name <- glue::glue("{first_col}_name")
  second_name <- glue::glue("{second_col}_name")
  first_start_name <- glue::glue("{first_col}_start")
  first_end_name <- glue::glue("{first_col}_end")
  second_start_name <- glue::glue("{second_col}_start")
  second_end_name <- glue::glue("{second_col}_end")
  message("This function assumes an input table including columns: ", first_start_name,
          ",", first_end_name, ",", second_start_name, ",", second_end_name, ",",
          first_name, ",", second_name, ".")
  df <- df[, c(first_name, second_name, first_start_name,
               first_end_name, second_start_name, second_end_name)]

  message("Writing data file: ", arc_data_file, " with the ", first_col, " column.")
  print_arc <- function(x) {
    cat(x[5], " chr5005 ", x[1], " ", x[2], "\n", x[5], " chr5448 ", x[3], " ", x[4], "\n\n",
        file = "circos/data/crossref_5005_5448.txt", append = TRUE, sep = "")
  }
  file.remove(arc_data_file, showWarnings = FALSE) ## To avoid appending forever.
  apply(df, 1, print_arc)

  ## Now write the config stanza
  ## I just realized that there are the possibility of multiple
  ## link stanzas just like multiple plot stanzas...
  ## well, deal with that later.
  data_cfg_string <- glue::glue("
<links>
 z = {z}
 radius = {radius}r
 <link>
  ribbon = {ribbon}
  show = {show}
  file = {data_cfg_string}
  color = {color}
  thickness = {thickness}
  </link>
 </links>

")
  data_cfg_out <- file(arc_cfg_file, open = "w+")
  cat(data_cfg_string, file = data_cfg_out, sep = "")
  close(data_cfg_out)

  rel_cfg_file <- file.path("conf", basename(arc_cfg_file))
  rel_data_file <- file.path("data", basename(arc_data_file))
  master_cfg_string <- glue::glue("
  ## The histogram ring for {first_col}
  <<include {rel_cfg_file}>>

")
  master_cfg_out <- file(cfg[["cfg_file"]], open = "a+")
  cat(master_cfg_string, file = master_cfg_out, sep = "")
  close(master_cfg_out)

  return(radius)
}

#' Write tiles of arbitrary heat-mappable data in circos.
#'
#' This function tries to make the writing circos heatmaps easier.  Like
#' circos_plus_minus() and circos_hist() it works in 3 stages,
#' It writes out a data file using cfgout as a basename and the data
#' from df in the circos histogram format into
#' circos/data/bob_heatmap.txt
#' It then writes out a configuration plot stanza in
#' circos/conf/bob_heatmap.conf
#' and finally adds an include to circos/bob.conf
#'
#' @param cfg Result of circos_prefix(), contains a bunch of useful material.
#' @param df Dataframe with starts/ends and the floating point information.
#' @param colname Name of the column with the data of interest.
#' @param color_mapping 0 means no overflows for min/max, 1 means overflows
#'  of min get a chosen color, 2 means overflows of both min/max get chosen colors.
#' @param min_value Minimum value for the data.
#' @param max_value Maximum value for the data.
#' @param basename Make sure the written configuration files get different names with this.
#' @param colors Colors of the heat map.
#' @param color_choice Name of the heatmap to use, I forget how this interacts with color...
#' @param scale_log_base Defines how the range of colors will be ranged with
#'  respect to the values in the data.
#' @param outer Floating point radius of the circle into which to place the heatmap.
#' @param rules some extra rules?
#' @param width Width of each tile in the heatmap.
#' @param spacing Radial distance between outer, inner, and inner to whatever follows.
#' @return Radius after adding the histogram and the spacing.
#' @export
circos_heatmap <- function(cfg, df, colname = "logFC",
                           color_mapping = 0, min_value = NULL, max_value = NULL,
                           basename = "", colors = NULL,
                           color_choice = "spectral-9-div", scale_log_base = 1, outer = 0.9, rules = NULL,
                           width = 0.08, spacing = 0.02) {
  annot <- cfg[["annot"]]
  full_table <- merge(df, annot, by = "row.names")
  if (nrow(full_table) == 0) {
    stop("Merging the annotations and data failed.")
  }
  start_colnames <- colnames(full_table)
  new_colnames <- gsub(x = start_colnames, pattern = "\\.x$", replacement = "")
  colnames(full_table) <- new_colnames
  rownames(full_table) <- full_table[["Row.names"]]
  full_table[["Row.names"]] <- NULL

  full_table <- full_table[, c("chr", "start", "stop", colname)]
  start_undefined_idx <- full_table[["start"]] == "undefined"
  full_table <- full_table[!start_undefined_idx, ]
  stop_undefined_idx <- full_table[["stop"]] == "undefined"
  full_table <- full_table[!stop_undefined_idx, ]
  full_table[["start"]] <- as.numeric(full_table[["start"]])
  full_table[["stop"]] <- as.numeric(full_table[["stop"]])
  keep_idx <- !is.na(full_table[["start"]])
  full_table <- full_table[keep_idx, ]
  keep_idx <- !is.na(full_table[["stop"]])
  full_table <- full_table[keep_idx, ]

  heat_cfg_file <- cfg[["cfg_file"]]
  heat_cfg_file <- gsub(pattern = ".conf$", replacement = "", x = heat_cfg_file)
  heat_cfg_file <- paste0(heat_cfg_file, colname, "_heatmap.conf")
  heat_data_file <- file.path(cfg[["data_dir"]], basename(heat_cfg_file))
  heat_data_file <- gsub(pattern = ".conf$", replacement = ".txt", x = heat_data_file)
  message("Writing data file: ", heat_data_file, " with the ", basename, colname, " column.")
  write.table(full_table, file = heat_data_file, quote = FALSE, row.names = FALSE, col.names = FALSE)

  num_colors <- 1
  if (is.null(colors)) {
    conditions <- levels(as.factor(full_table[[colname]]))
    num_colors <- length(conditions)
    colors <- sm(grDevices::colorRampPalette(
                              RColorBrewer::brewer.pal(num_colors, "Dark2"))(num_colors))
    names(colors) <- conditions
  } else {
    num_colors <- length(conditions)
  }

  ## Now write the config stanza
  minval <- -1
  maxval <- 1
  if (is.null(min_value)) {
    minval <- min(full_table[[colname]])
  } else if (is.numeric(min_value)) {
    minval <- min_value
  }
  if (is.null(max_value)) {
    maxval <- max(full_table[[colname]])
  } else if (is.numeric(max_value)) {
    maxval <- max_value
  }
  extra_rules <- ""
  if (!is.null(rules)) {
    extra_rules <- "<rules>"
    for (rule in rules) {
      extra_rules <- glue::glue("
{extra_rules}
   <rule>
    {rule}
   </rule>

")
    }
    extra_rules <- glue::glue("
{extra_rules}
  </rules>

")
  }
  inner <- outer - width
  rel_cfg_file <- file.path("conf", basename(heat_cfg_file))
  rel_data_file <- file.path("data", basename(heat_data_file))
  heat_cfg_string <- glue::glue("
## This is a circos heatmap configuration stanza.
 <plot>
  type = heatmap
  file = {rel_data_file}
  ## pattern = hline,vline  ## Also solid
  color_mapping = {color_mapping}
  min = {minval}
  max = {maxval}
  stroke_thickness = 0
  r1 = {outer}r
  r0 = {inner}r
  color = {color_choice}
  scale_log_base = {scale_log_base}
  url = script?type = label&value=[id]
  {extra_rules}
 </plot>

")
  heat_cfg_out <- file(heat_cfg_file, open = "w+")
  cat(heat_cfg_string, file = heat_cfg_out, sep = "")
  close(heat_cfg_out)

  ## Now add to the master configuration file.
  master_cfg_string <- glue::glue("
## The tile ring for {colname}
<<include {rel_cfg_file}>>

")
  master_cfg_out <- file(cfg[["cfg_file"]], open = "a+")
  cat(master_cfg_string, file = master_cfg_out, sep = "")
  close(master_cfg_out)

  new_outer <- inner - spacing
  message("Returning the inner width: ", new_outer,
          ".  Use it as the outer for the next ring.")
  return(new_outer)
}

#' Write histograms of arbitrary floating point data in circos.
#'
#' This function tries to make the writing of histogram data in circos
#' easier.  Like circos_plus_minus() it works in 3 stages,
#' It writes out a data file using cfgout as a basename and the data
#' from df in the circos histogram format into
#' circos/data/bob_hist.txt
#' It then writes out a configuration plot stanza in
#' circos/conf/bob_hist.conf
#' and finally adds an include to circos/bob.conf
#'
#' @param cfg Result of circos_prefix(), contains a bunch of useful material.
#' @param df Dataframe with starts/ends and the floating point information.
#' @param colname Name of the column with the data of interest.
#' @param basename Location to write the circos data (usually cwd).
#' @param color Color of the plotted data.
#' @param fill_color Guess
#' @param fill_under The circos histogram fill under parameter
#' @param extend_bin Extend bins?
#' @param thickness histogram thickness.
#' @param orientation facing in or out?
#' @param outer Floating point radius of the circle into which to place the data.
#' @param width Radial width of each tile.
#' @param spacing Distance between outer, inner, and inner to whatever follows.
#' @return Radius after adding the histogram and the spacing.
#' @export
circos_hist <- function(cfg, df, colname = "logFC", basename = "", color = "blue", fill_color = "blue",
                        fill_under = "yes", extend_bin = "no", thickness = "0", orientation = "out",
                        outer = 0.9, width = 0.08, spacing = 0.0) {
  ## I am going to have this take as input a data frame with genes as rownames
  ## starts, ends, and functional calls
  ## I will tell R to print out a suitable stanza for circos while I am at it
  ## because I am tired of mistyping something stupid.
  annot <- cfg[["annot"]]
  full_table <- merge(df, annot, by = "row.names")
  if (nrow(full_table) == 0) {
    stop("Merging the annotations and data failed.")
  }
  start_colnames <- colnames(full_table)
  new_colnames <- gsub(x = start_colnames, pattern = "\\.x$", replacement = "")
  colnames(full_table) <- new_colnames
  rownames(full_table) <- full_table[["Row.names"]]
  full_table[["Row.names"]] <- NULL

  full_table <- full_table[, c("chr", "start", "stop", colname)]
  start_undefined_idx <- full_table[["start"]] == "undefined"
  full_table <- full_table[!start_undefined_idx, ]
  stop_undefined_idx <- full_table[["stop"]] == "undefined"
  full_table <- full_table[!stop_undefined_idx, ]
  full_table[["start"]] <- as.numeric(full_table[["start"]])
  full_table[["stop"]] <- as.numeric(full_table[["stop"]])
  keep_idx <- !is.na(full_table[["start"]])
  full_table <- full_table[keep_idx, ]
  keep_idx <- !is.na(full_table[["stop"]])
  full_table <- full_table[keep_idx, ]

  ## This can be simplified using cfg[["data_dir"]] and cfg[["conf_dir"]]
  hist_cfg_file <- cfg[["cfg_file"]]
  hist_cfg_file <- gsub(pattern = ".conf$", replacement = "", x = hist_cfg_file)
  hist_cfg_file <- paste0(hist_cfg_file, "_", basename, colname, "_hist.conf")
  hist_data_file <- file.path(cfg[["data_dir"]], basename(hist_cfg_file))
  hist_data_file <- gsub(pattern = ".conf$", replacement = ".txt", x = hist_data_file)
  message("Writing data file: ", hist_data_file, " with the ", basename, colname, " column.")
  write.table(full_table, file = hist_data_file, quote = FALSE, row.names = FALSE, col.names = FALSE)

  num_colors <- 1
  ## if (is.null(colors)) {
  ##     conditions <- levels(as.factor(df[["call"]]))
  ##     num_colors <- length(conditions)
  ##     colors <- suppressWarnings(grDevices::colorRampPalette(
  ##                                RColorBrewer::brewer.pal(num_colors, "Dark2"))(num_colors))
  ##     names(colors) <- conditions
  ## }

  ## Now write the config stanza
  inner <- outer - width
  rel_cfg_file <- file.path("conf", basename(hist_cfg_file))
  rel_data_file <- file.path("data", basename(hist_data_file))
  hist_cfg_string <- glue::glue("
 <plot>
  type = histogram
  file = {rel_data_file}
  extend_bin = {extend_bin}
  fill_under = {fill_under}
  fill_color = {fill_color}
  color = {color}
  thickness = {thickness}
  r1 = {outer}r
  r0 = {inner}r
  orientation = {orientation}
 </plot>

")
  hist_cfg_out <- file(hist_cfg_file, open = "w+")
  cat(hist_cfg_string, file = hist_cfg_out, sep = "")
  close(hist_cfg_out)

  ## Now add to the master configuration file.
  master_cfg_string <- glue::glue("
  ## The histogram ring for {colname}
  <<include {rel_cfg_file}>>

")
  master_cfg_out <- file(cfg[["cfg_file"]], open = "a+")
  cat(master_cfg_string, file = master_cfg_out, sep = "")
  close(master_cfg_out)

  new_outer <- inner - spacing
  message("Returning the inner width: ", new_outer,
          ".  Use it as the outer for the next ring.")
  return(new_outer)
}

#' Create the description of chromosome markings.
#'
#' This function writes ideogram files for circos.
#'
#' @param name Name of the configuration file to which to add the ideogram.
#' @param conf_dir Where does the configuration live?
#' @param band_url Provide a url for making these imagemaps?
#' @param fill Fill in the strokes?
#' @param stroke_color What color?
#' @param show_bands Show the bands for the ideogram?
#' @param fill_bands and fill them in?
#' @param thickness How thick to color the lines
#' @param stroke_thickness How much of them to fill in
#' @param label_font What font to use.
#' @param spacing_default How much space between elements.
#' @param spacing_break Space between breaks.
#' @param fill_color What color to fill
#' @param radius Where on the circle to put them
#' @param radius_padding How much to pad between radii.
#' @param label_size How large to make the labels in px.
#' @param band_stroke_thickness How big to make the strokes!
#' @return The file to which the ideogram configuration was written.
#' @export
circos_ideogram <- function(name = "default", conf_dir = "circos/conf", band_url = NULL,
                            fill = "yes", stroke_color = "black",
                            show_bands = "yes", fill_bands = "yes",
                            thickness = "20", stroke_thickness = "2",
                            label_font = "condensedbold",
                            spacing_default = "0", spacing_break = "0",
                            fill_color = "black", radius = "0.85", radius_padding = "0.05",
                            label_size = "36", band_stroke_thickness = "2") {
  ideogram_outfile <- glue::glue("{conf_dir}/ideograms/{name}.conf")
  out <- file(ideogram_outfile, open = "w+")
  show_label <- "no"
  ideogram_string <- glue::glue("
## The following plot stanza describes the ideograms
<ideogram>
  <spacing>
    default = {spacing_default}u
    break = {spacing_break}u
  </spacing>
  thickness = {thickness}p
  stroke_thickness = {stroke_thickness}
  stroke_color = {stroke_color}
  fill = {fill}
  fill_color = {fill_color}
  radius = {radius}r
  show_label = {show_label}
  label_font = {label_font}
  label_radius = dims(ideogram,radius) + {radius_padding}r
  label_size = {label_size}
  band_stroke_thickness = {band_stroke_thickness}
  show_bands = {show_bands}
  fill_bands = {fill_bands}

")
  cat(ideogram_string, file = out, sep = "")
  ideogram_band <- ""
  if (!is.null(band_url)) {
    ideogram_band <- glue::glue("
 band_url = {band_url}
 ## image_map_missing_parameter = removeparam
 ideogram_url = {band_url}

")
    cat(ideogram_band, file = out, sep = "")
  }
  end_string <- "</ideogram>\n"
  cat(end_string, file = out, sep = "")
  close(out)
  message("Wrote karyotype to ", ideogram_outfile)
  message("This should match the karyotype= line in ", name, ".conf")
  return(ideogram_outfile)
}

#' Create the description of (a)chromosome(s) for circos.
#'
#' This function tries to save me from having to get the lengths of arcs for
#' bacterial chromosomes manually correct, and writes them as a circos
#' compatible karyotype file. The outfile parameter was chosen to match the
#' configuration directive outlined in circos_prefix(), however that will need
#' to be changed in order for this to work in variable conditions.  Next time I
#' make one of these graphs I will do that I suspect. In addition, this
#' currently only understands how to write bacterial chromosomes, that will
#' likely be fixed when I am asked to write out a L.major karyotype. These
#' defaults were chosen because I have a chromosome of this length that is
#' correct.
#'
#' @param cfg Result from circos_prefix(), contains a bunch of useful things.
#' @param segments How many segments to cut the chromosome into?
#' @param color Color segments of the chromosomal arc?
#' @param fasta Fasta file to use to create the karyotype.
#' @param lengths If no sequence file is provided, use a named numeric vector to provide them.
#' @return The output filename.
#' @export
circos_karyotype <- function(cfg, segments = 6, color = "white", fasta = NULL,
                             lengths = NULL) {
  conf_dir <- cfg[["conf_dir"]]
  name <- cfg[["name"]]
  ## genome_length <- 0
  chr_df <- data.frame()
  if (is.null(lengths) & is.null(fasta)) {
    stop("circos_karyotype() requires chromosome length or fasta file.")
  } else if (!is.null(lengths)) {
    ## genome_length <- sum(lengths)
    chr_df <- data.frame("width" = lengths, "names" = names(lengths))
  } else {
    raw_seq <- Rsamtools::FaFile(fasta)
    all_seq <- Biostrings::getSeq(raw_seq)
    ## genome_length <- sum(as.data.frame(all_seq@ranges)[["width"]])
    chr_df <- data.frame("width" = BiocGenerics::width(all_seq), "names" = names(all_seq))
    chr_df[["names"]] <- gsub(x = chr_df[["names"]], pattern = "^(\\w+) .*", replacement = "\\1")
  }

  chr_num <- nrow(chr_df)
  outfile <- glue::glue("{conf_dir}/karyotypes/{name}.conf")
  out <- file(outfile, open = "w+")
  ## First write the summary line
  for (ch in 1:chr_num) {
    chr_name <- chr_df[ch, "names"]
    ## chr_name <- gsub(pattern = "^(\\w+)(.*)$", replacement = "\\1", x = chr_name)
    chr_name <- stringi::stri_extract_first_words(chr_name)
    ##chr_name <- gsub(pattern = "[[:punct:]]", replacement = "", x = chr_name)
    ##chr_name <- gsub(pattern = " ", replacement = "_", x = chr_name)
    chr_width <- chr_df[ch, "width"]
    start_string <- glue::glue("chr - {chr_name} {chr_num} 0 {chr_width} {color}")
    cat(start_string, file = out, sep = "\n")

    individual_segments <- segments
    if (chr_width < 100000) {
      individual_segments <- 1
    }
    for (segment in 1:individual_segments) {
      current <- segment - 1
      begin <- floor(current * (chr_width / individual_segments))
      end <- floor(segment * (chr_width / individual_segments))
      string <- glue::glue("band {chr_name} {chr_num}.1 {chr_num}.1 {begin} {end} {color}")
      cat(string, file = out, sep = "\n")
    }
  }
  close(out)
  message("Wrote karyotype to ", outfile)
  message("This should match the karyotype= line in ", name, ".conf")
  retlist <- list(
      "outfile" = outfile,
      "size_df" = chr_df
  )
  return(retlist)
}

#' Write a simple makefile for circos.
#'
#' I regenerate all my circos pictures with make(1).  This is my makefile.
#'
#' @param cfg Configuration from circos_prefix().
#' @param target Default make target.
#' @param circos Location of circos.  I have a copy in home/bin/circos and use that sometimes.
#' @param verbose Print some information from make?
#' @return a kitten, or you know, a plot.
#' @export
circos_make <- function(cfg, target = "", circos = "circos", verbose = FALSE) {
  circos_dir <- cfg[["basedir"]]
  output <- file.path(circos_dir, "Makefile")
  if (!file.exists(circos_dir)) {
    message("The circos directory does not exist, creating: ", circos_dir)
    dir.create(circos_dir, recursive = TRUE)
  }
  if (!file.exists("circos/etc")) {
    system("ln -s /etc/circos circos/etc")
  }
  out <- file(output, open = "w+")
  makefile_string <- sprintf("
.PHONY:\tclean
CIRCOS=\"%s\"

%%.png:\t%%.conf
\t$(CIRCOS) -conf $< -outputfile $*.png

clean:
\trm -rf conf data *.conf *.png *.svg *.html

%%.svg:\t%%.conf
\t$(CIRCOS) -conf $< -outputfile $*.svg

%%:\t%%.conf
\t$(CIRCOS) -conf $< -outputfile $*.png & 2>/dev/null 1>&2
\t$(CIRCOS) -conf $< -outputfile $*.svg
\techo '<img src=\"$*.svg\" usemap=\"#$*\">' > map.html
\tcat $*.html >> map.html
\tmv map.html $*.html

", circos)
  cat(makefile_string, file = output, sep = "")
  close(out)

  make_target <- gsub(pattern = "circos/conf/", replacement = "", x = target)
  make_target <- gsub(pattern = "\\.conf", replacement = "", x = make_target)
  make_target_svg <- glue::glue("{make_target}.svg")
  make_target_png <- glue::glue("{make_target}.png")

  make_command <- glue::glue("cd circos && touch Makefile && make {make_target} 2>&1 | grep -v Redundant")
  if (!isTRUE(verbose)) {
    make_command <- glue::glue("cd circos && touch Makefile && make {make_target} >/dev/null 2>&1")
  }
  result <- system(make_command)
  return(result)
}

#' Write tiles of bacterial ontology groups using the categories from
#' microbesonline.org.
#'
#' This function tries to save me from writing out ontology
#' definitions and likely making mistakes.  It uses the start/ends
#' from the gff annotation along with the 1 letter GO-like categories
#' from microbesonline.org.  It then writes two data files
#' circos/data/bob_plus_go.txt, circos/data/bob_minus_go.txt along
#' with two configuration files circos/conf/bob_minus_go.conf and
#' circos/conf/bob_plus_go.conf and finally adds an include to
#' circos/bob.conf
#'
#' @param cfg Result from circos_prefix().
#' @param outer Floating point radius of the circle into which to place the
#'  plus-strand data.
#' @param width Radial width of each tile.
#' @param thickness How wide to make the bars.
#' @param spacing Radial distance between outer, inner, and inner to whatever follows.
#' @param padding How much space between them.
#' @param margin Margin between elements.
#' @param plus_orientation Orientation of the plus pieces.
#' @param minus_orientation Orientation of the minus pieces.
#' @param layers How many layers to use
#' @param layers_overflow How to handle too many layers.
#' @param acol A color: RNA processing and modification. (orange)
#' @param bcol B color: Chromatin structure and dynamics. (red-9)
#' @param ccol C color: Energy production conversion. (yellow)
#' @param dcol D color: Cell cycle control, mitosis and meiosis. (very light purple)
#' @param ecol E color: Amino acid transport metabolism. (very light green)
#' @param fcol F color: Nucleotide transport and metabolism. (deep blue)
#' @param gcol G color: Carbohydrate transport and metabolism. (very light green)
#' @param hcol H color: Coenzyme transport and metabolism. (very light purple blue)
#' @param icol I color: Lipid transport and metabolism. (very very deep green)
#' @param jcol J color: Translation, ribosome structure and biogenesis. (deep red)
#' @param kcol K color: Transcription. (orange)
#' @param lcol L color: Replication, recombination, and repair. (very very light orange)
#' @param mcol M color: Cell wall/membrane biogenesis. (deep green)
#' @param ncol N color: Cell motility (very very light purple blue)
#' @param ocol O color: Posttranslational modification, protein turnover, chaperones. (very very light green)
#' @param pcol P color: Inorganic ion transport and metabolism. (very very deep red)
#' @param qcol Q color: Secondary metabolite biosynthesis, transport, and catabolism. (very light green 3)
#' @param rcol R color: General function prediction only. (very light grey)
#' @param scol S color: Function unknown. (grey)
#' @param tcol T color: Signal transduction mechanisms. (very light purple)
#' @param ucol U color: Intracellular trafficking(sp?) and secretion. (green 3)
#' @param vcol V color: Defense mechanisms. (very light red)
#' @param wcol W color: Extracellular structures. (very very deep purple)
#' @param xcol X color: Not in COG. (black)
#' @param ycol Y color: Nuclear structure. (light red)
#' @param zcol Z color: Cytoskeleton. (very light purple blue)
#' @param max Maximum length for chromosomal lengths
#' @param label_column Use this column for labelling interactive svg outptus.
#' @param url_string printf formatting string for interactive svg outputs.
#' @return Radius after adding the plus/minus information and the spacing between them.
#' @export
circos_plus_minus <- function(cfg, outer = 1.0, width = 0.08, thickness = 95,
                              spacing = 0.0, padding = 1, margin = 0.00,
                              plus_orientation = "out", minus_orientation = "in",
                              layers = 1, layers_overflow = "hide",
                              acol = "orange", bcol = "reds-9-seq", ccol = "yellow",
                              dcol = "vlpurple", ecol = "vlgreen", fcol = "dpblue",
                              gcol = "vlgreen", hcol = "vlpblue", icol = "vvdpgreen",
                              jcol = "dpred", kcol = "orange", lcol = "vvlorange",
                              mcol = "dpgreen", ncol = "vvlpblue", ocol = "vvlgreen",
                              pcol = "vvdpred", qcol = "ylgn-3-seq", rcol = "vlgrey",
                              scol = "grey", tcol = "vlpurple", ucol = "greens-3-seq",
                              vcol = "vlred", wcol = "vvdppurple", xcol = "black",
                              ycol = "lred", zcol = "vlpblue", max = NULL,
                              label_column = NULL, url_string = "") {

  ## Add a filter to make sure there are no features which span the entire chromosome
  ## These happen when using genbank genomes.
  if (is.null(max)) {
    max <- 1000000
  }
  plus_df <- cfg[["plus_df"]]
  minus_df <- cfg[["minus_df"]]
  annotation <- cfg[["annotation"]]

  plus_drop_idx <- (plus_df[["stop"]] - plus_df[["start"]]) > max
  if (sum(plus_drop_idx) > 0) {
    plus_df <- plus_df[!plus_drop_idx, ]
  }
  minus_drop_idx <- (minus_df[["stop"]] - minus_df[["start"]]) > max
  if (sum(minus_drop_idx) > 0) {
    minus_df <- minus_df[!minus_drop_idx, ]
  }
  if (!is.null(label_column)) {
    tmpdf <- as.data.frame(annotation[[label_column]])
    rownames(tmpdf) <- rownames(annotation)
    colnames(tmpdf) <- "id"
    plus_df <- merge(plus_df, tmpdf, by = "row.names", all.x = TRUE)
    rownames(plus_df) <- plus_df[["Row.names"]]
    plus_df[["Row.names"]] <- NULL
    plus_df[["value"]] <- paste0(plus_df[["value"]], ",id=", plus_df[["id"]])
    plus_df[["value"]] <- gsub(pattern = "[[:space:]]", replacement = "",
                               x = plus_df[["value"]])
    plus_df[["id"]] <- NULL
    minus_df <- merge(minus_df, tmpdf, by = "row.names", all.x = TRUE)
    minus_df[["value"]] <- paste0(minus_df[["value"]], ",id=", minus_df[["id"]])
    minus_df[["value"]] <- gsub(pattern = "[[:space:]]", replacement = "", x = minus_df[["value"]])
    print(head(minus_df))
    print(head(plus_df))
    minus_df[["id"]] <- NULL
    rownames(minus_df) <- minus_df[["Row.names"]]
    minus_df[["Row.names"]] <- NULL
  }
  
  message("Writing data file: ", cfg[["plus_data_file"]], " with the + strand GO data.")
  write.table(plus_df, file = cfg[["plus_data_file"]], quote = FALSE,
              row.names = FALSE, col.names = FALSE, na = "no_go")
  message("Writing data file: ", cfg[["minus_data_file"]], " with the - strand GO data.")
  write.table(minus_df, file = cfg[["minus_data_file"]], quote = FALSE,
              row.names = FALSE, col.names = FALSE, na = "no_go")

  first_outer <- outer
  first_inner <- first_outer - width
  plus_cfg_out <- file(cfg[["plus_cfg_file"]], open = "w+")
  rel_plus_file <- file.path("data", basename(cfg[["plus_data_file"]]))
  rules_string <- glue::glue("
  <rules>
   <rule>
    condition = var(value) =~ \"^A\"
    fill_color = {acol}
    color = {acol}
   </rule>
   <rule>
    condition = var(value) =~ \"^B\"
    fill_color = {bcol}
    color = {bcol}
   </rule>
   <rule>
    condition = var(value) =~ \"^C\"
    fill_color = {ccol}
    color = {ccol}
   </rule>
   <rule>
    condition = var(value) =~ \"^D\"
    fill_color = {dcol}
    color = {dcol}
   </rule>
   <rule>
    condition = var(value) =~ \"^E\"
    fill_color = {ecol}
    color = {ecol}
   </rule>
   <rule>
    condition = var(value) =~ \"^F\"
    fill_color = {fcol}
    color = {fcol}
   </rule>
   <rule>
    condition = var(value) =~ \"^G\"
    fill_color = {gcol}
    color = {gcol}
   </rule>
   <rule>
    condition = var(value) =~ \"^H\"
    fill_color = {hcol}
    color = {hcol}
   </rule>
   <rule>
    condition = var(value) =~ \"^I\"
    fill_color = {icol}
    color = {icol}
   </rule>
   <rule>
    condition = var(value) =~ \"^J\"
    fill_color = {jcol}
    color = {jcol}
   </rule>
   <rule>
    condition = var(value) =~ \"^K\"
    fill_color = {kcol}
    color = {kcol}
   </rule>
   <rule>
    condition = var(value) =~ \"^L\"
    fill_color = {lcol}
    color = {lcol}
   </rule>
   <rule>
    condition = var(value) =~ \"^M\"
    fill_color = {mcol}
    color = {mcol}
   </rule>
   <rule>
    condition = var(value) =~ \"^N\"
    fill_color = {ncol}
    color = {ncol}
   </rule>
   <rule>
    condition = var(value) =~ \"^O\"
    fill_color = {ocol}
    color = {ocol}
   </rule>
   <rule>
    condition = var(value) =~ \"^P\"
    fill_color = {pcol}
    color = {pcol}
   </rule>
   <rule>
    condition = var(value) =~ \"^Q\"
    fill_color = {qcol}
    color = {qcol}
   </rule>
   <rule>
    condition = var(value) =~ \"^R\"
    fill_color = {rcol}
    color = {rcol}
   </rule>
   <rule>
    condition = var(value) =~ \"^S\"
    fill_color = {scol}
    color = {scol}
   </rule>
   <rule>
    condition = var(value) =~ \"^T\"
    fill_color = {tcol}
    color = {tcol}
   </rule>
   <rule>
    condition = var(value) =~ \"^U\"
    fill_color = {ucol}
    color = {ucol}
   </rule>
   <rule>
    condition = var(value) =~ \"^V\"
    fill_color = {vcol}
    color = {vcol}
   </rule>
   <rule>
    condition = var(value) =~ \"^W\"
    fill_color = {wcol}
    color = {wcol}
   </rule>
   <rule>
    condition = var(value) =~ \"^X\"
    fill_color = {xcol}
    color = {xcol}
   </rule>
   <rule>
    condition = var(value) =~ \"^Y\"
    fill_color = {ycol}
    color = {ycol}
   </rule>
   <rule>
    condition = var(value) =~ \"^Z\"
    fill_color = {zcol}
    color = {zcol}
   </rule>
  </rules>
")

  plus_cfg_string <- glue::glue("

## The following plot stanza describes the broad ontological categories
## Of genes on the plus strand.
 <plot>
  type = tile
  file = {rel_plus_file}
  layers = {layers}
  layers_overflow = {layers_overflow}
  margin = {margin}u
  thickness = {thickness}
  padding = {padding}
  orientation = {plus_orientation}
  stroke_thickness = 0
  stroke_color = black
  color = green
  r1 = {first_outer}r
  r0 = {first_inner}r
  url = {url_string}
{rules_string}
 </plot>

")
  cat(plus_cfg_string, file = plus_cfg_out, sep = "")
  close(plus_cfg_out)

  ## Now move the ring in one width and print the minus strand.
  second_outer <- first_inner - spacing
  second_inner <- second_outer - width
  minus_cfg_out <- file(cfg[["minus_cfg_file"]], open = "w+")
  rel_minus_file <- file.path("data", basename(cfg[["minus_data_file"]]))
  minus_cfg_string <- glue::glue("

## The following plot stanza describes the broad ontological categories
## Of genes on the minus strand.
 <plot>
  type = tile
  file = {rel_minus_file}
  layers = {layers}
  layers_overflow = {layers_overflow}
  margin = {margin}u
  thickness = {thickness}
  padding = {padding}
  orientation = {minus_orientation}
  stroke_thickness = 0
  stroke_color = black
  color = green
  r1 = {second_outer}r
  r0 = {second_inner}r
##  url = script?type = label&value=[id]&color=[color]
  url = {url_string}
{rules_string}
 </plot>

")
  cat(minus_cfg_string, file = minus_cfg_out, sep = "")
  close(minus_cfg_out)
  message("Wrote the +/- config files.  Appending their inclusion to the master file.")

  rel_plus_cfg <- file.path("conf", basename(cfg[["plus_cfg_file"]]))
  rel_minus_cfg <- file.path("conf", basename(cfg[["minus_cfg_file"]]))

  master_cfg_out <- file(cfg[["cfg_file"]], open = "a+")
  master_cfg_string <- glue::glue("

  ## The +/- ontology rings.
  ## The plus strand ring extends from {first_outer}r to {first_inner}r
  <<include {rel_plus_cfg}>>
  ## The minus strand ring extends from {second_outer}r to {second_inner}r
  <<include {rel_minus_cfg}>>

")
  cat(master_cfg_string, file = master_cfg_out, sep = "")
  close(master_cfg_out)

  message("Returning the inner width: ", second_inner,
          ".  Use it as the outer for the next ring.")
  new_outer <- second_inner - spacing
  return(new_outer)
}

#' Write the beginning of a circos configuration file.
#'
#' A few parameters need to be set when starting circos.  This sets
#' some of them and gets ready for plot stanzas.
#'
#' In its current implementation, this really assumes that there will
#' be no highlight stanzas and at most 1 link stanza.
#' chromosomes.  A minimal amount of logic and data organization will
#' address these weaknesses.
#'
#' @param annotation Annotation data frame.
#' @param name Name of the map, called with 'make name'.
#' @param basedir Base directory for writing the data.
#' @param chr_column Name of the column containing the chromosome names in the annotations.
#' @param cog_column Name of the column containing the COG groups in the annotations.
#' @param start_column Name of the column containing the starts in the annotations.
#' @param stop_column Name of the column containing the stops in the annotations.
#' @param strand_column Name of the column containing the strand information.
#' @param id_column Where do the gene IDs live? NULL means rownames.
#' @param cog_map Not yet used, but used to provide an alternate map of groups/colors.
#' @param radius Size of the image.
#' @param chr_units How often to print chromosome in 'prefix' units.
#' @param band_url Place to imagemap link.
#' @param ... Extra arguments passed to the tick/karyotype makers.
#' @return The master configuration file name.
#' @export
circos_prefix <- function(annotation, name = "mgas", basedir = "circos",
                          chr_column = "seqnames", cog_column = "COGFun",
                          start_column = "start", stop_column = "end",
                          strand_column = "strand", id_column = NULL,
                          cog_map = NULL,
                          radius = 1800, chr_units = 1000, band_url = NULL, ...) {
  message("This assumes you have a colors.conf in circos/colors/ ",
          "and fonts.conf in circos/fonts/")
  message("It also assumes you have conf/ideogram.conf, conf/ticks.conf, ",
          "and conf/housekeeping.conf")
  conf_dir <- file.path(basedir, "conf")
  data_dir <- file.path(basedir, "data")
  cfgout <- paste0(file.path(conf_dir, name), ".conf")
  message("It will write ", cfgout, " with a reasonable first approximation config file.")
<<<<<<< HEAD
   
  if (!file.exists(data_dir)) {
    message("Creating the data directory: ", data_dir)
    dir.create(data_dir, recursive = TRUE)
  }
  if (!file.exists(conf_dir)) {
    message("The circos directory does not exist, creating: ", conf_dir)
    dir.create(conf_dir, recursive = TRUE)
  }
=======

  #if (!file.exists(data_dir)) {
  #  message("Creating the data directory: ", data_dir)
  #  dir.create(data_dir, recursive = TRUE)
  #}
  #if (!file.exists(conf_dir)) {
  #  message("The circos directory does not exist, creating: ", conf_dir)
  #  dir.create(conf_dir, recursive = TRUE)
  #}
>>>>>>> 2d86f574

  
  
  ## Set up some data which will be shared by all the other functions.
  number_pluses <- sum(annotation[[strand_column]] == "+")
  number_ones <- sum(annotation[[strand_column]] == 1)
  plus_string <- "+"
  minus_string <- "-"
  if (number_pluses + number_ones == 0) {
    stop("This function requires some way of understanding plus/minus strand.")
  } else if (number_ones > 0) {
    plus_string <- 1
    minus_string <- -1
  }
  if (is.null(annotation[[start_column]]) | is.null(annotation[[stop_column]]) |
      is.null(annotation[[strand_column]]) | is.null(annotation[[cog_column]])) {
    stop("This function assumes columns for start, stop, strand, chromosome names, and cog.")
  }
  plus_cfg_file <- cfgout
  minus_cfg_file <- cfgout
  plus_cfg_file <- gsub(pattern = ".conf$", replacement = "_plus_go.conf", x = plus_cfg_file)
  plus_data_file <- file.path(data_dir, basename(plus_cfg_file))
  plus_data_file <- gsub(pattern = ".conf$", replacement = ".txt", x = plus_data_file)
  minus_cfg_file <- gsub(pattern = ".conf$", replacement = "_minus_go.conf", x = minus_cfg_file)
  minus_data_file <- file.path(data_dir, basename(minus_cfg_file))
  minus_data_file <- gsub(pattern = ".conf$", replacement = ".txt", x = minus_data_file)
  ## What I should do is spend some time thinking and reformat this to handle
  ## and arbitrary number of arbitrary columns so that I have some flexibility later.
  gids <- NULL
  if (is.null(id_column)) {
    gids <- rownames(annotation)
  } else {
    gids <- annotation[[id_column]]
  }

  plus_idx <- annotation[[strand_column]] == plus_string
  plus_gids <- gids[plus_idx]
  minus_idx <- annotation[[strand_column]] == minus_string
  minus_gids <- gids[minus_idx]

  needed_columns <- c(chr_column, start_column, stop_column, cog_column)
  plus_df <- as.data.frame(annotation[plus_idx, needed_columns])
  rownames(plus_df) <- plus_gids
  colnames(plus_df) <- c("chr", "start", "stop", "cog")
  minus_df <- as.data.frame(annotation[minus_idx, needed_columns])
  rownames(minus_df) <- minus_gids
  colnames(minus_df) <- c("chr", "start", "stop", "cog")
  plus_df[["value"]] <- glue::glue("value={plus_df[['cog']]}0")
  minus_df[["value"]] <- glue::glue("value={minus_df[['cog']]}0")

  needed_columns <- c(chr_column, start_column, stop_column, strand_column)
  annot <- annotation[, needed_columns]
  rownames(annot) <- gids
  colnames(annot) <- c("chr", "start", "stop", "strand")

  karyotype_dir <- file.path(conf_dir, "karyotypes")
#  if (!file.exists(karyotype_dir)) {
#    message("The karyotype directory does not exist, creating: ", karyotype_dir)
#    dir.create(karyotype_dir, recursive = TRUE)
#  }
  ideogram_dir <- file.path(conf_dir, "ideograms")
#  if (!file.exists(ideogram_dir)) {
#    message("The ideogram directory does not exist, creating: ", ideogram_dir)
#    dir.create(ideogram_dir, recursive = TRUE)
#  }

  etc_file <- file.path(path.package('hpgltools'), "share", "circos", "circos_etc.tar.xz")
  etc_cmd <- glue::glue("tar -C {dirname(conf_dir)} -xavf {etc_file} 2>/dev/null 1>&2")
  system(command = etc_cmd)

  karyotype_cfg_file <- paste0(file.path(basedir, "karyotypes", name), ".conf")
  rel_karyotype_file <- paste0(file.path("conf", "karyotypes", name), ".conf")
  ## If you want clickable ideograms, add
  ## band_url='script?start=[start]&end=[end]&label=[label]
  ideogram_cfg_file <- circos_ideogram(name = name, conf_dir = conf_dir, band_url = band_url)
  rel_ideogram_file <- paste0(file.path("conf", "ideograms", name), ".conf")
  tick_cfg_file <- circos_ticks(name = name, conf_dir = conf_dir,
                                ...)
  rel_tick_file <- file.path("conf", basename(tick_cfg_file))

  out <- file(cfgout, open = "w+")
  prefix_string <- glue::glue("
## This is the prefix of a circos configuration file written by hpgltools.
<colors>
 <<include colors.conf>>
</colors>
<fonts>
 <<include fonts.conf>>
</fonts>

<<include {rel_ideogram_file}>>
<<include {rel_tick_file}>>
<<include housekeeping.conf>>
karyotype = {rel_karyotype_file}

<image>
 image_map_use = yes
 image_map_missing_parameter = removeurl
 dir = .
 radius = {radius}p
 background = white
 angle_offset = -90
</image>

chromosomes_units = {chr_units}
chromosomes_display_default = yes

<highlights>
</highlights>

<plots>

")
  cat(prefix_string, file = out, sep = "")
  close(out)
  to_path <- glue::glue("{name}.conf")
  wd <- getwd()
  final_cfg <- file.path(wd, basedir, to_path)
  if (!file.exists(final_cfg)) {
    tmpwd <- glue::glue("{wd}/circos")
    setwd(file.path(wd, basedir))
    from <- gsub(pattern = "circos/", replacement = "", x = cfgout)
    file.symlink(from, to_path)
    setwd(wd)
  }

  retcircosprefix <- new("circos_prefix",
    "name" = name,
    "basedir" = basedir,
    "cfg_file" = cfgout,
    "conf_dir" = conf_dir,
    "data_dir" = data_dir,
    "annotation" = annotation,
    "annot" = annot,
    "karyotype_cfg_file" = karyotype_cfg_file,
    "ideogram_cfg_file" = ideogram_cfg_file,
    "tick_cfg_file" = tick_cfg_file,
    "plus_df" = plus_df,
    "plus_cfg_file" = plus_cfg_file,
    "plus_data_file" = plus_data_file,
    "minus_df" = minus_df,
    "minus_cfg_file" = minus_cfg_file,
    "minus_data_file" = minus_data_file)
  return(retcircosprefix)
}

#' Write the end of a circos master configuration.
#'
#' circos configuration files need an ending.  This writes it.
#'
#' @param cfg Result from circos_prefix()
#' @return Filename of the configuration.
#' @export
circos_suffix <- function(cfg) {
  cfgout <- cfg[["cfg_file"]]
  out <- file(cfgout, open = "a+")
  suffix_string <- "
</plots>"
  cat(suffix_string, file = out, sep = "\n")
  close(out)
}

#' Create the ticks for a circos plot.
#'
#' This function writes ticks for circos.  This has lots of options, the
#' defaults are all taken from the circos example documentation for a bacterial
#' genome.
#'
#' @param name Name of the configuration file to which to add the ideogram.
#' @param conf_dir Where does the configuration live.
#' @param show_ticks Show them or not.
#' @param show_tick_labels Show the tick labels, or do not.
#' @param show_grid Print a grid behind.
#' @param skip_first_label Like a clock.
#' @param skip_last_label Ditto.
#' @param tick_separation Top-level separation between tick marks.
#' @param min_label_distance distance to the edge of the plot for labels.
#' @param label_separation radial distance between labels.
#' @param label_offset The offset for the labels.
#' @param label_size Top-level label size.
#' @param multiplier When writing the position, by what factor to lower the numbers?
#' @param main_color Color for top-level labels?
#' @param main_thickness Top-level thickness of lines etc.
#' @param main_size Top-level size of text.
#' @param first_size Second level size of text.
#' @param first_spacing Second level spacing of ticks.
#' @param first_color Second-level text color.
#' @param first_show_label Show a label for the second level ticks?
#' @param first_label_size Text size for second level labels?
#' @param second_size Size of ticks for the third level.
#' @param second_spacing third-level spacing
#' @param second_color Text color for the third level.
#' @param second_show_label Give them a label?
#' @param second_label_size And a size.
#' @param third_size Now for the size of the almost-largest ticks
#' @param third_spacing How far apart?
#' @param third_color and their color
#' @param third_show_label give a label?
#' @param third_label_size and a size.
#' @param fourth_spacing The largest ticks!
#' @param fourth_color The largest color.
#' @param fourth_show_label Provide a label?
#' @param suffix String for printing chromosome distances.
#' @param fourth_label_size They are big!
#' @param include_first_label Provide the smallest labels?
#' @param include_second_label Second smallest labels?
#' @param include_third_label Second biggest labels?
#' @param include_fourth_label Largest labels?
#' @param ... Extra arguments from circos_prefix().
#' @return The file to which the ideogram configuration was written.
#' @export
circos_ticks <- function(name = "default", conf_dir = "circos/conf",
                         show_ticks = "yes", show_tick_labels = "yes",
                         show_grid = "no", skip_first_label = "yes",
                         skip_last_label = "no",
                         tick_separation = 2, min_label_distance = 0,
                         label_separation = 5, label_offset = 5,
                         label_size = 8, multiplier = 0.001, main_color = "black",
                         main_thickness = 3, main_size = 20, first_size = 10,
                         first_spacing = 1, first_color = "black",
                         first_show_label = "no", first_label_size = 12, second_size = 15,
                         second_spacing = 5, second_color = "black",
                         second_show_label = "yes", second_label_size = 16,
                         third_size = 18, third_spacing = 10, third_color = "black",
                         third_show_label = "yes", third_label_size = 16, fourth_spacing = 100,
                         fourth_color = "black", fourth_show_label = "yes",
                         suffix = " kb", fourth_label_size = 36,
                         include_first_label = TRUE, include_second_label = TRUE,
                         include_third_label = TRUE, include_fourth_label = TRUE,
                         ...) {

  tick_outfile <- file.path(conf_dir, paste0("ticks_", name, ".conf"))
  out <- file(tick_outfile, open = "w")
  show_label <- "no"
  tick_string <- glue::glue("
## The following plot stanza describes the ticks
show_ticks = {show_ticks}
show_tick_labels = {show_tick_labels}
show_grid = {show_grid}
grid_start = dims(ideogram,radius_inner) - 0.5r
grid_end = dims(ideogram,radius_inner)
<ticks>
  skip_first_label = {skip_first_label}
  skip_last_label = {skip_last_label}
  radius = dims(ideogram,radius_outer)
  tick_separation = {tick_separation}p
  min_label_distance_to_edge = {min_label_distance}p
  label_separation = {label_separation}p
  label_offset = {label_offset}p
  label_size = {label_size}p
  multiplier = {multiplier}
  color = {main_color}
  thickness = {main_thickness}p
  size = {main_size}p

")
  if (isTRUE(include_first_label)) {
    tick_string <- glue::glue("
{tick_string}
  <tick>
    size = {first_size}p
    spacing = {first_spacing}u
    color = {first_color}
    show_label = {first_show_label}
    label_size = {first_label_size}p
    format = %.2f
    grid = no
    grid_color = lblue
    grid_thickness = 1p
  </tick>

")
  }
  if (isTRUE(include_second_label)) {
    tick_string <- glue::glue("
{tick_string}
  <tick>
    size = {second_size}p
    spacing = {second_spacing}u
    color = {second_color}
    show_label = {second_show_label}
    label_size = {second_label_size}p
    format = %s
    grid = yes
    grid_color = lgrey
    grid_thickness = 1p
  </tick>

")
  }
  if (isTRUE(include_third_label)) {
    tick_string <- glue::glue("
{tick_string}
  <tick>
    size = {third_size}p
    spacing = {third_spacing}u
    color = {third_color}
    show_label = {third_show_label}
    label_size = {third_label_size}p
    format = %s
    grid = yes
    grid_color = grey
    grid_thickness = 1p
  </tick>

")
  }
  if (isTRUE(include_fourth_label)) {
    tick_string <- glue::glue("
{tick_string}
  <tick>
    spacing = {fourth_spacing}u
    color = {fourth_color}
    show_label = {fourth_show_label}
    suffix = \"{suffix}\"
    label_size = {fourth_label_size}p
    format = %s
    grid = yes
    grid_color = dgrey
    grid_thickness = 1p
  </tick>

")
  }
  tick_string <- glue::glue("
{tick_string}
</ticks>

")
  cat(tick_string, file = out, sep = "")
  close(out)
  message("Wrote ticks to ", tick_outfile)
  return(tick_outfile)
}

#' Write tiles of arbitrary categorical point data in circos.
#'
#' This function tries to make the writing circos tiles easier.  Like
#' circos_plus_minus() and circos_hist() it works in 3 stages,
#' It writes out a data file using cfgout as a basename and the data
#' from df in the circos histogram format into
#' circos/data/bob_tile.txt
#' It then writes out a configuration plot stanza in
#' circos/conf/bob_tile.conf
#' and finally adds an include to circos/bob.conf
#'
#' @param cfg Result from circos_prefix().
#' @param df Dataframe with starts/ends and the floating point information.
#' @param colname Name of the column with the data of interest.
#'  chromosome)
#' @param basename Used to make unique filenames for the data/conf files.
#' @param colors Colors of the data.
#' @param thickness How thick to make the tiles in radial units.
#' @param margin How much space between other rings and the tiles?
#' @param stroke_thickness Size of the tile outlines.
#' @param padding Space between tiles.
#' @param orientation Facing in or out.
#' @param outer Floating point radius of the circle into which to place the
#'  categorical data.
#' @param width Width of each tile.
#' @param spacing Radial distance between outer, inner, and inner to whatever
#'  follows.
#' @return Radius after adding the histogram and the spacing.
#' @export
circos_tile <- function(cfg, df, colname = "logFC", basename = "", colors = NULL,
                        thickness = 80, padding = 1, margin = 0.00, stroke_thickness = 0.00,
                        orientation = "out",
                        outer = 0.9, width = 0.08, spacing = 0.0) {
  annot <- cfg[["annot"]]
  full_table <- merge(df, annot, by = "row.names")
  if (nrow(full_table) == 0) {
    stop("Merging the annotations and data failed.")
  }
  if (! colname %in% colnames(df)) {
    stop("The column: ", colname, " is missing from the input dataframe.")
  }
  start_colnames <- colnames(full_table)
  new_colnames <- gsub(x = start_colnames, pattern = "\\.x$", replacement = "")
  colnames(full_table) <- new_colnames
  rownames(full_table) <- full_table[["Row.names"]]
  full_table[["Row.names"]] <- NULL

  full_table <- full_table[, c("chr", "start", "stop", colname)]
  start_undefined_idx <- full_table[["start"]] == "undefined"
  full_table <- full_table[!start_undefined_idx, ]
  stop_undefined_idx <- full_table[["stop"]] == "undefined"
  full_table <- full_table[!stop_undefined_idx, ]
  full_table[["start"]] <- as.numeric(full_table[["start"]])
  full_table[["stop"]] <- as.numeric(full_table[["stop"]])
  keep_idx <- !is.na(full_table[["start"]])
  full_table <- full_table[keep_idx, ]
  keep_idx <- !is.na(full_table[["stop"]])
  full_table <- full_table[keep_idx, ]

  tile_cfg_file <- cfg[["cfg_file"]]
  tile_cfg_file <- gsub(pattern = ".conf$", replacement = "", x = tile_cfg_file)
  tile_cfg_file <- paste0(tile_cfg_file, colname, "_tile.conf")
  tile_data_file <- file.path(cfg[["data_dir"]], basename(tile_cfg_file))
  tile_data_file <- gsub(pattern = ".conf$", replacement = ".txt", x = tile_data_file)
  message("Writing data file: ", tile_data_file, " with the ", basename, colname, " column.")
  write.table(full_table, file = tile_data_file, quote = FALSE, row.names = FALSE, col.names = FALSE)

  num_colors <- 1
  if (is.null(colors)) {
    conditions <- levels(as.factor(full_table[[colname]]))
    num_colors <- length(conditions)
    colors <- sm(grDevices::colorRampPalette(
                              RColorBrewer::brewer.pal(num_colors, "Dark2"))(num_colors))
    names(colors) <- conditions
  } else {
    num_colors <- length(colors)
  }

  ## Now write the config stanza
  inner <- outer - width
  rel_cfg_file <- file.path("conf", basename(tile_cfg_file))
  rel_data_file <- file.path("data", basename(tile_data_file))
  tile_cfg_string <- glue::glue("
 ## This is a circos tile configuration stanza.
 <plot>
  type = tile
  file = {rel_data_file}
  layers = 1
  layers_overflow = hide
  margin = {margin}u
  thickness = {thickness}
  padding = {padding}
  orientation = {orientation}
  stroke_thickness = {stroke_thickness}
  stroke_color = black
  color = black
  fill_color = black
  r1 = {outer}r
  r0 = {inner}r
  <rules>

")
  tile_cfg_out <- file(tile_cfg_file, open = "w+")
  cat(tile_cfg_string, file = tile_cfg_out, sep = "")
  for (c in 1:num_colors) {
    red_component <- "0x00"
    green_component <- "0x00"
    blue_compnent <- "0x00"
    this_color <- gsub(pattern = "^#", replacement = "", x = colors[[c]])
    red_component <- strtoi(glue::glue("0x{substr(this_color, 1, 2)}"))
    green_component <- strtoi(glue::glue("0x{substr(this_color, 3, 4)}"))
    blue_component <- strtoi(glue::glue("0x{substr(colors[[c]], 5, 6)}"))
    color_string <- glue::glue("{red_component},{green_component},{blue_component}")
    color_name <- names(colors)[[c]]
    new_string <- glue::glue("
   <rule>
    condition = var(value) =~ \"^{color_name}\"
    fill_color = {color_string}
    color = {color_string}
   </rule>

")
    cat(new_string, file = tile_cfg_out, sep = "")
  }
  end_string <- glue::glue("
  </rules>
 </plot>

")
  cat(end_string, file = tile_cfg_out, sep = "")
  close(tile_cfg_out)

  ## Now add to the master configuration file.
  master_cfg_string <- glue::glue("
  ## The tile ring for {colname}
  <<include {rel_cfg_file}>>

")
  master_cfg_out <- file(cfg[["cfg_file"]], open = "a+")
  cat(master_cfg_string, file = master_cfg_out, sep = "")
  close(master_cfg_out)

  new_outer <- inner - spacing
  message("Returning the inner width: ", new_outer,
          ".  Use it as the outer for the next ring.")
  return(new_outer)
}

## EOF<|MERGE_RESOLUTION|>--- conflicted
+++ resolved
@@ -937,7 +937,7 @@
   data_dir <- file.path(basedir, "data")
   cfgout <- paste0(file.path(conf_dir, name), ".conf")
   message("It will write ", cfgout, " with a reasonable first approximation config file.")
-<<<<<<< HEAD
+
    
   if (!file.exists(data_dir)) {
     message("Creating the data directory: ", data_dir)
@@ -947,17 +947,7 @@
     message("The circos directory does not exist, creating: ", conf_dir)
     dir.create(conf_dir, recursive = TRUE)
   }
-=======
-
-  #if (!file.exists(data_dir)) {
-  #  message("Creating the data directory: ", data_dir)
-  #  dir.create(data_dir, recursive = TRUE)
-  #}
-  #if (!file.exists(conf_dir)) {
-  #  message("The circos directory does not exist, creating: ", conf_dir)
-  #  dir.create(conf_dir, recursive = TRUE)
-  #}
->>>>>>> 2d86f574
+
 
   
   
