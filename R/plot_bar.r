--- conflicted
+++ resolved
@@ -64,18 +64,10 @@
     }
 
     colors <- as.character(colors)
-<<<<<<< HEAD
-    libsize_df <- data.frame(
-        "id" = colnames(data),
-        "sum" = colSums(data),
-        "condition" = design[["condition"]],
-        "colors" = as.character(colors))
-=======
-    libsize_df <- data.frame(id=colnames(data),
-                             sum=colSums(data),
-                             condition=condition,
-                             colors=as.character(colors))
->>>>>>> 8cc0fd6a
+    libsize_df <- data.frame("id" = colnames(data),
+                             "sum" = colSums(data),
+                             "condition" = condition,
+                             "colors" = as.character(colors))
     libsize_df[["order"]] <- factor(libsize_df[["id"]], as.character(libsize_df[["id"]]))
 
     color_listing <- libsize_df[, c("condition", "colors")]
