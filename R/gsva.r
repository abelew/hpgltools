--- conflicted
+++ resolved
@@ -116,9 +116,6 @@
   return(remaining)
 }
 
-
-
-
 #' Create dataframe which gets the maximum within group mean gsva score for each gene set
 #' 
 #'
@@ -126,7 +123,6 @@
 #' @param gsva_result 
 #' @return dataframe containing max_gsva_score, and within group means for gsva scores
 #' @export
-
 get_group_gsva_means <- function(gsva_scores, groups) {
   start_gsva_result <- exprs(gsva_scores)
   
@@ -138,13 +134,10 @@
     
     groupMeans[[group]] <- abs(rowMeans(start_gsva_result[, ind]))
     groupInd[[group]] <- ind
-    
   }
   return(list("Means" = groupMeans, "Index" = groupInd))
 }
   
-
-
 #' Create a metadata dataframe of msigdb data, this hopefully will be usable to
 #' fill the fData slot of a gsva returned expressionset.
 #'
@@ -222,17 +215,11 @@
 get_sig_gsva_categories <- function(gsva_result, cutoff = 0.95, excel = "excel/gsva_subset.xlsx",
                                     model_batch = FALSE, factor_column = "condition", factor = NULL,
                                     label_size = NULL, col_margin = 6, row_margin = 12) {
-<<<<<<< HEAD
-  
-=======
-
->>>>>>> 61945225
   gsva_scores <- gsva_result[["expt"]]
 
   ## Use limma on the gsva result
   gsva_limma <- limma_pairwise(gsva_scores, model_batch = model_batch,
                                which_voom = "none")
-<<<<<<< HEAD
   
   ## Combine gsva max(scores) with limma results 
   ### get gsva within group means
@@ -256,11 +243,7 @@
     gsva_limma[["all_tables"]][[t]] <- table
   }
   
-  expr <- gsva_scores[["expressionset"]]
-=======
-
   gsva_eset <- gsva_scores[["expressionset"]]
->>>>>>> 61945225
   ## Go from highest to lowest score, using the first sample as a guide.
   values <- as.data.frame(exprs(gsva_eset))
   annot <- fData(gsva_eset)
@@ -274,11 +257,7 @@
   }
 
   ## Copy the gsva expressionset and use that to pull the 'significant' entries.
-<<<<<<< HEAD
-  subset_mtrx <- expr
-=======
   subset_eset <- gsva_eset
->>>>>>> 61945225
   gl <- score_gsva_likelihoods(gsva_result, factor = fact)
   likelihoods <- gl[["likelihoods"]]
   keep_idx <- likelihoods[[fact]] >= cutoff
@@ -520,8 +499,9 @@
 
     first_idx <- complete.cases(first_ids)
     
-    if(!all(first_idx)){
-      message(paste0(sum(first_idx == FALSE), " ENSEMBL ID's didn't have a matching ENTEREZ ID in this database from first list of IDs given. Dropping them now."))
+    if(!all(first_idx)) {
+      message(sum(first_idx == FALSE),
+              " ENSEMBL ID's didn't have a matching ENTEREZ ID in this database from first list of IDs given. Dropping them now.")
     }
     first_ids <- first_ids[first_idx, ]
     first <- first_ids[[required_id]]
@@ -532,8 +512,8 @@
                                              columns = c(required_id)))
       second_idx <- complete.cases(second_ids)
       
-      if(!all(second_idx)){
-        message(paste0(sum(second_idx == FALSE), " ENSEMBL ID's didn't have a matching ENTEREZ ID in this database from second list of IDs given. Dropping them now."))
+      if(!all(second_idx)) {
+        message(sum(second_idx == FALSE), " ENSEMBL ID's didn't have a matching ENTEREZ ID in this database from second list of IDs given. Dropping them now.")
       }
       
       second_ids <- second_ids[second_idx, ]
@@ -1117,12 +1097,8 @@
 simple_gsva <- function(expt, signatures = "c2BroadSets", data_pkg = "GSVAdata",
                         signature_category = "c2", cores = NULL, current_id = "ENSEMBL",
                         required_id = "ENTREZID", min_catsize = 5, orgdb = "org.Hs.eg.db",
-<<<<<<< HEAD
-                        method = "ssgsea", kcdf = NULL, ranking = FALSE, mx.diff = TRUE) {
-=======
                         method = "ssgsea", kcdf = NULL, ranking = FALSE, msig_xml = NULL,
                         wanted_meta = c("ORGANISM", "DESCRIPTION_BRIEF", "AUTHORS", "PMID")) {
->>>>>>> 61945225
   if (is.null(kcdf)) {
     if (expt[["state"]][["transform"]] == "raw") {
       kcdf <- "Poisson"
@@ -1131,17 +1107,14 @@
     }
   }
 
-<<<<<<< HEAD
   if (is.null(cores)){
-    cores <- min(detectCores(),8)
+    cores <- min(detectCores(), 8)
   }
   
-=======
   if (!is.null(msig_xml) & !file.exists(msig_xml)) {
     stop("The msig_xml parameter was defined, but the file does not exist.")
   }
 
->>>>>>> 61945225
   ## Make sure some data is loaded.  I will no longer assume anything here.
   ## Here is how I will decide:
   ## 1.  If signatures is a (string)filename ending in '.gmt', then extract the genesetlists and use it.
