--- conflicted
+++ resolved
@@ -68,17 +68,10 @@
   numerators <- denominators <- contrasts_performed <- c()
 
   if (method == "pairwise_subset") {
-<<<<<<< HEAD
     result <- ebseq_pairwise_subset(input, model_fstring = model_fstring,
                                     ng_vector = ng_vector, rounds = rounds,
                                     target_fdr = target_fdr, norm = norm, force = force,
                                     keepers = keepers, keep_underscore = keep_underscore,
-=======
-    result <- ebseq_pairwise_subset(input, ng_vector = ng_vector, rounds = rounds,
-                                    target_fdr = target_fdr, norm = norm,
-                                    keepers = keepers, force = force,
-                                    keep_underscore = keep_underscore,
->>>>>>> 4664b0b9
                                     ...)
     numerators <- result[["numerators"]]
     denominators <- result[["denominators"]]
@@ -151,34 +144,21 @@
 #' @param ... Extra arguments passed downstream.
 #' @return A pairwise comparison of the various conditions in the data.
 #' @seealso [ebseq_pairwise()]
-<<<<<<< HEAD
 ebseq_pairwise_subset <- function(input, model_fstring = "~ 0 + condition + batch",
                                   ng_vector = NULL, rounds = 10, target_fdr = 0.05,
                                   keepers = NULL, conditions = NULL, norm = "median",
                                   force = FALSE, keep_underscore = TRUE,
-=======
-ebseq_pairwise_subset <- function(input, ng_vector = NULL, rounds = 10, target_fdr = 0.05,
-                                  model_batch = FALSE, model_cond = TRUE,
-                                  model_intercept = FALSE, alt_model = NULL, keepers = NULL,
-                                  norm = "median", force = FALSE,
-                                  keep_underscore = TRUE,
->>>>>>> 4664b0b9
                                   ...) {
   mesg("Starting EBSeq pairwise subset.")
   ## Now that I understand pData a bit more, I should probably remove the
   ## conditions/batches slots from my expt classes.
   design <- pData(input)
-<<<<<<< HEAD
   fctrs <- get_formula_factors(model_fstring)
   condition_column <- fctrs[["factors"]][1]
   design <- pData(input)
   conditions <- droplevels(as.factor(design[[condition_column]]))
   data <- exprs(input)
   condition_table <- table(conditions)
-=======
-  conditions <- droplevels(as.factor(design[["condition"]]))
-  batches <- droplevels(as.factor(design[["batches"]]))
->>>>>>> 4664b0b9
   condition_levels <- levels(conditions)
 
   model_mtrx <- model.matrix(as.formula(model_fstring), data = design)
@@ -202,13 +182,8 @@
     idx <- conditions == b_name | conditions == a_name
     pair <- input[, idx]
     pair_data <- exprs(pair)
-<<<<<<< HEAD
     pair_conditions <- droplevels(conditions[idx])
     a_result <- ebseq_two(pair_data, pair_conditions, numerator = b_name, denominator = a_name,
-=======
-    factors <- pData(pair)[["condition"]]
-    a_result <- ebseq_two(pair_data, factors, numerator = b_name, denominator = a_name,
->>>>>>> 4664b0b9
                           ng_vector = ng_vector, rounds = rounds, target_fdr = target_fdr,
                           norm = norm, force = force)
     numerators <- c(numerators, b_name)
@@ -243,13 +218,8 @@
   } else if (norm == "rank") {
     normalized <- EBSeq::RankNorm(data_mtrx)
   } else {
-<<<<<<< HEAD
     message("I do not know the norm method: ", norm, ", using median.")
     normalized <- EBSeq::MedianNorm(data_mtrx, alternative = TRUE)
-=======
-    message("I do not know the norm method: ", norm, ", using quantile.")
-    normalized <- EBSeq::QuantileNorm(data_mtrx)
->>>>>>> 4664b0b9
   }
   return(normalized)
 }
@@ -352,18 +322,12 @@
 #' @param force Force inappropriate data into ebseq?
 #' @return EBSeq result table with some extra formatting.
 #' @seealso [ebseq_pairwise()]
-<<<<<<< HEAD
 ebseq_two <- function(pair_data, conditions,
                       numerator = 2, denominator = 1, fast = TRUE,
                       ng_vector = NULL, rounds = 20, Alpha = NULL,
                       Beta = NULL, Qtrm = 1, QtrmCut = 0, step1 = 1e-06,
                       step2 = 0.01, thre = log(2), sthre = 0,
                       filter = 10, stopthre = 1e-04,
-=======
-ebseq_two <- function(pair_data, factors,
-                      numerator = 2, denominator = 1,
-                      ng_vector = NULL, rounds = 10,
->>>>>>> 4664b0b9
                       target_fdr = 0.05, norm = "median",
                       force = FALSE) {
   normalized <- ebseq_size_factors(pair_data, norm = norm)
@@ -376,15 +340,10 @@
     pair_data[na_idx] <- mean(pair_data, na.rm = TRUE)
   }
   eb_output <- sm(EBSeq::EBTest(
-<<<<<<< HEAD
     Data = pair_data, NgVector = NULL, Conditions = conditions,
     sizeFactors = normalized, maxround = rounds, fast = fast,
     Alpha = Alpha, Beta = Beta, Qtrm = Qtrm, QtrmCut = QtrmCut, step1 = step1,
     step2 = step2, thre = thre, sthre = sthre, filter = filter, stopthre = stopthre))
-=======
-    Data = pair_data, NgVector = NULL, Conditions = factors,
-    sizeFactors = normalized, maxround = rounds))
->>>>>>> 4664b0b9
   posteriors <- EBSeq::GetPPMat(eb_output)
   fold_changes <- EBSeq::PostFC(eb_output)
   eb_result <- EBSeq::GetDEResults(eb_output, FDR = target_fdr)
